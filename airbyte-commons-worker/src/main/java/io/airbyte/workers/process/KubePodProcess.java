--- conflicted
+++ resolved
@@ -264,7 +264,6 @@
     return containerBuilder.build();
   }
 
-<<<<<<< HEAD
   private static void addServerNameAndVersion(String image, List<EnvVar> envVars) {
     String[] imageNameAndVersion = image.split(":");
     int expectedCount = 2;
@@ -274,14 +273,12 @@
     }
   }
 
-=======
   /**
    * Create port list for pod.
    *
    * @param internalToExternalPorts internal to external pots
    * @return container ports
    */
->>>>>>> 850a8cec
   public static List<ContainerPort> createContainerPortList(final Map<Integer, Integer> internalToExternalPorts) {
     return internalToExternalPorts.keySet().stream()
         .map(integer -> new ContainerPortBuilder()
