--- conflicted
+++ resolved
@@ -291,16 +291,11 @@
 
       if (ConfigType.SYNC.equals(jobConfigType)) {
         final SourceConnection source = configRepository.getSourceConnection(standardSync.getSourceId());
-<<<<<<< HEAD
         final JsonNode sourceConfiguration = oAuthConfigSupplier.injectSourceOAuthParameters(
             source.getSourceDefinitionId(),
             source.getWorkspaceId(),
             source.getConfiguration());
         attemptSyncConfig.setSourceConfiguration(configInjector.injectConfig(sourceConfiguration, source.getSourceDefinitionId()));
-=======
-        final JsonNode sourceConfiguration = getSourceConfiguration(source);
-        attemptSyncConfig.setSourceConfiguration(sourceConfiguration);
->>>>>>> 063bd775
       } else if (ConfigType.RESET_CONNECTION.equals(jobConfigType)) {
         final JobResetConnectionConfig resetConnection = job.getConfig().getResetConnection();
         final ResetSourceConfiguration resetSourceConfiguration = resetConnection.getResetSourceConfiguration();
@@ -311,16 +306,11 @@
       final JobRunConfig jobRunConfig = TemporalWorkflowUtils.createJobRunConfig(jobId, attempt);
 
       final DestinationConnection destination = configRepository.getDestinationConnection(standardSync.getDestinationId());
-<<<<<<< HEAD
       final JsonNode destinationConfiguration = oAuthConfigSupplier.injectDestinationOAuthParameters(
           destination.getDestinationDefinitionId(),
           destination.getWorkspaceId(),
           destination.getConfiguration());
       attemptSyncConfig.setDestinationConfiguration(configInjector.injectConfig(destinationConfiguration, destination.getDestinationDefinitionId()));
-=======
-      final JsonNode destinationConfiguration = getDestinationConfiguration(destination);
-      attemptSyncConfig.setDestinationConfiguration(destinationConfiguration);
->>>>>>> 063bd775
 
       final StandardSourceDefinition sourceDefinition =
           configRepository.getSourceDefinitionFromSource(standardSync.getSourceId());
