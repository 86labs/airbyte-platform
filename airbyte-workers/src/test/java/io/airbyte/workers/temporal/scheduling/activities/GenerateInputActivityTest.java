--- conflicted
+++ resolved
@@ -61,36 +61,21 @@
 @ExtendWith(MockitoExtension.class)
 class GenerateInputActivityTest {
 
-<<<<<<< HEAD
-  static private StateApi stateApi;
-  static private AttemptApi attemptApi;
-  static private JobPersistence jobPersistence;
-  static private ConfigRepository configRepository;
-  static private ConfigInjector configInjector;
-  static private GenerateInputActivityImpl generateInputActivity;
-  static private OAuthConfigSupplier oAuthConfigSupplier;
-  static private Job job;
-
-  static private final JsonNode SOURCE_CONFIGURATION = Jsons.jsonNode(Map.of("source_key", "source_value"));
-  static private final JsonNode SOURCE_CONFIG_WITH_OAUTH = Jsons.jsonNode(Map.of("source_key", "source_value", "oauth", "oauth_value"));
-  static private final JsonNode SOURCE_CONFIG_WITH_OAUTH_AND_INJECTED_CONFIG =
-      Jsons.jsonNode(Map.of("source_key", "source_value", "oauth", "oauth_value", "injected", "value"));
-  static private final JsonNode DESTINATION_CONFIGURATION = Jsons.jsonNode(Map.of("destination_key", "destination_value"));
-  static private final JsonNode DESTINATION_CONFIG_WITH_OAUTH =
-=======
   private static StateApi stateApi;
   private static AttemptApi attemptApi;
   private static JobPersistence jobPersistence;
   private static ConfigRepository configRepository;
+  private static ConfigInjector configInjector;
   private static GenerateInputActivityImpl generateInputActivity;
   private static OAuthConfigSupplier oAuthConfigSupplier;
   private static Job job;
 
   private static final JsonNode SOURCE_CONFIGURATION = Jsons.jsonNode(Map.of("source_key", "source_value"));
   private static final JsonNode SOURCE_CONFIG_WITH_OAUTH = Jsons.jsonNode(Map.of("source_key", "source_value", "oauth", "oauth_value"));
+  private static final JsonNode SOURCE_CONFIG_WITH_OAUTH_AND_INJECTED_CONFIG =
+      Jsons.jsonNode(Map.of("source_key", "source_value", "oauth", "oauth_value", "injected", "value"));
   private static final JsonNode DESTINATION_CONFIGURATION = Jsons.jsonNode(Map.of("destination_key", "destination_value"));
   private static final JsonNode DESTINATION_CONFIG_WITH_OAUTH =
->>>>>>> 5a54afed
       Jsons.jsonNode(Map.of("destination_key", "destination_value", "oauth", "oauth_value"));
   private static final State STATE = new State().withState(Jsons.jsonNode(Map.of("state_key", "state_value")));
 
