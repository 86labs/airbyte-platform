import uniqueId from "lodash/uniqueId";
import { KeyboardEventHandler, useMemo, useState } from "react";
<<<<<<< HEAD
import { ActionMeta, GroupBase, MultiValue, OnChangeValue, StylesConfig, components, InputProps } from "react-select";
=======
import { ActionMeta, GroupBase, MultiValue, OnChangeValue, StylesConfig } from "react-select";
>>>>>>> 282210ea
import CreatableSelect from "react-select/creatable";

import styles from "./TagInput.module.scss";

<<<<<<< HEAD
=======
const overwrittenComponents = {
  DropdownIndicator: null,
};

>>>>>>> 282210ea
const customStyles: StylesConfig<Tag, true, GroupBase<Tag>> = {
  multiValue: (provided) => ({
    ...provided,
    maxWidth: "100%",
    display: "flex",
    background: `${styles.backgroundColor}`,
    color: `${styles.fontColor}`,
    borderRadius: `${styles.borderRadius}`,
    paddingLeft: `${styles.paddingLeft}`,
  }),
  multiValueLabel: (provided) => ({
    ...provided,
    color: `${styles.fontColor}`,
    fontWeight: 500,
  }),
  multiValueRemove: (provided) => ({
    ...provided,
    borderRadius: `${styles.borderRadius}`,
    cursor: "pointer",
  }),
  clearIndicator: (provided) => ({
    ...provided,
    cursor: "pointer",
  }),
  control: (provided, state) => {
    const isInvalid = state.selectProps["aria-invalid"];
    const regularBorderColor = isInvalid ? styles.errorBorderColor : "transparent";
    const hoveredBorderColor = isInvalid ? styles.errorHoveredBorderColor : styles.hoveredBorderColor;
    return {
      ...provided,
      backgroundColor: styles.inputBackgroundColor,
      boxShadow: "none",
      borderColor: state.isFocused ? styles.focusedBorderColor : regularBorderColor,
      ":hover": {
        cursor: "text",
        borderColor: state.isFocused ? styles.focusedBorderColor : hoveredBorderColor,
      },
    };
  },
};

interface Tag {
  readonly label: string;
  readonly value: string;
}

interface TagInputProps {
  name: string;
  fieldValue: string[];
  itemType?: string;
  onChange: (value: string[]) => void;
  error?: boolean;
  disabled?: boolean;
  id?: string;
}

const generateTagFromString = (inputValue: string): Tag => ({
  label: inputValue,
  value: uniqueId(`tag_value_`),
});

const generateStringFromTag = (tag: Tag): string => tag.label;

const delimiters = [",", ";"];

export const TagInput: React.FC<TagInputProps> = ({ onChange, fieldValue, name, disabled, id, error, itemType }) => {
  const tags = useMemo(() => fieldValue.map(generateTagFromString), [fieldValue]);

  // input value is a tag draft
  const [inputValue, setInputValue] = useState("");

  // handles various ways of deleting a value
  const handleDelete = (_value: OnChangeValue<Tag, true>, actionMeta: ActionMeta<Tag>) => {
    let updatedTags: MultiValue<Tag> = tags;

    /**
     * remove-value: user clicked x or used backspace/delete to remove tag
     * clear: user clicked big x to clear all tags
     * pop-value: user clicked backspace to remove tag
     */
    if (actionMeta.action === "remove-value") {
      updatedTags = updatedTags.filter((tag) => tag.value !== actionMeta.removedValue.value);
    } else if (actionMeta.action === "clear") {
      updatedTags = [];
    } else if (actionMeta.action === "pop-value") {
      updatedTags = updatedTags.slice(0, updatedTags.length - 1);
    }
    onChange(updatedTags.map((tag) => generateStringFromTag(tag)));
  };

  function normalizeInput(input: string) {
    if (itemType !== "number" && itemType !== "integer") {
      return input.trim();
    }
    const parsedInput = itemType === "integer" ? Number.parseInt(input) : Number.parseFloat(input);
    if (Number.isNaN(parsedInput)) {
      return "";
    }
    return parsedInput.toString();
  }

  // handle when a user types OR pastes in the input
  const handleInputChange = (inputValue: string) => {
    setInputValue(inputValue);

    delimiters.forEach((delimiter) => {
      if (inputValue.includes(delimiter)) {
        const newTagStrings = inputValue.split(delimiter).map(normalizeInput).filter(Boolean);

        newTagStrings.length > 0 && onChange([...fieldValue, ...newTagStrings]);
        setInputValue("");
      }
    });
  };

  // handle when user presses keyboard keys in the input
  const handleKeyDown: KeyboardEventHandler<HTMLDivElement> = (event) => {
    if (!inputValue || !inputValue.length) {
      return;
    }
    switch (event.key) {
      case "Enter":
      case "Tab":
        const normalizedInput = normalizeInput(inputValue);
        normalizedInput.length >= 1 && onChange([...fieldValue, normalizedInput]);

        event.preventDefault();
        setInputValue("");
    }
  };

  /**
   * Add current input value as new tag when leaving the control.
   * This needs to be implemented outside of the onBlur prop of react-select because it's not default behavior.
   */
  const onBlurControl = () => {
    const normalizedInput = normalizeInput(inputValue);
    if (normalizedInput) {
      onChange([...fieldValue, normalizedInput]);
      setInputValue("");
    }
  };

  const overwrittenComponents = useMemo(
    () => ({
      DropdownIndicator: null,
      Input: (props: InputProps<Tag, true, GroupBase<Tag>>) => (
        <components.Input
          {...props}
          type={itemType === "number" || itemType === "integer" ? "number" : "text"}
          data-testid={`tag-input-${name}`}
          className={classNames(props.className, styles.hideArrowButtons)}
        />
      ),
    }),
    [itemType, name]
  );

  return (
    <div data-testid="tag-input" onBlur={onBlurControl}>
      <CreatableSelect
        inputId={id}
        name={name}
        components={overwrittenComponents}
        inputValue={inputValue}
        placeholder=""
        aria-invalid={Boolean(error)}
        isClearable
        isMulti
        onBlur={() => handleDelete}
        menuIsOpen={false}
        onChange={handleDelete}
        onInputChange={handleInputChange}
        onKeyDown={handleKeyDown}
        value={tags}
        isDisabled={disabled}
        styles={customStyles}
      />
    </div>
  );
};<|MERGE_RESOLUTION|>--- conflicted
+++ resolved
@@ -1,21 +1,10 @@
 import uniqueId from "lodash/uniqueId";
 import { KeyboardEventHandler, useMemo, useState } from "react";
-<<<<<<< HEAD
 import { ActionMeta, GroupBase, MultiValue, OnChangeValue, StylesConfig, components, InputProps } from "react-select";
-=======
-import { ActionMeta, GroupBase, MultiValue, OnChangeValue, StylesConfig } from "react-select";
->>>>>>> 282210ea
 import CreatableSelect from "react-select/creatable";
 
 import styles from "./TagInput.module.scss";
 
-<<<<<<< HEAD
-=======
-const overwrittenComponents = {
-  DropdownIndicator: null,
-};
-
->>>>>>> 282210ea
 const customStyles: StylesConfig<Tag, true, GroupBase<Tag>> = {
   multiValue: (provided) => ({
     ...provided,
@@ -163,15 +152,10 @@
     () => ({
       DropdownIndicator: null,
       Input: (props: InputProps<Tag, true, GroupBase<Tag>>) => (
-        <components.Input
-          {...props}
-          type={itemType === "number" || itemType === "integer" ? "number" : "text"}
-          data-testid={`tag-input-${name}`}
-          className={classNames(props.className, styles.hideArrowButtons)}
-        />
+        <components.Input {...props} data-testid={`tag-input-${name}`} />
       ),
     }),
-    [itemType, name]
+    [name]
   );
 
   return (
