--- conflicted
+++ resolved
@@ -173,11 +173,7 @@
                     id: "form.cronExpression.message",
                   },
                   {
-                    lnk: (lnk: React.ReactNode) => (
-                      <Link target="_blank" href={links.cronReferenceLink} as="a">
-                        {lnk}
-                      </Link>
-                    ),
+                    lnk: (lnk: React.ReactNode) => <ExternalLink href={links.cronReferenceLink}>{lnk}</ExternalLink>,
                   }
                 )}
               />
@@ -189,21 +185,10 @@
                   placeholder={formatMessage({
                     id: "form.cronExpression.placeholder",
                   })}
-<<<<<<< HEAD
                   value={field.value?.cron?.cronExpression}
                   onChange={(event: ChangeEvent<HTMLInputElement>) =>
                     onCronChange(event, field, form, "cronExpression")
                   }
-=======
-                  infoTooltipContent={formatMessage(
-                    {
-                      id: "form.cronExpression.message",
-                    },
-                    {
-                      lnk: (lnk: React.ReactNode) => <ExternalLink href={links.cronReferenceLink}>{lnk}</ExternalLink>,
-                    }
-                  )}
->>>>>>> 4911d653
                 />
                 <DropDown
                   className={styles.cronZonesDropdown}
