--- conflicted
+++ resolved
@@ -251,12 +251,8 @@
         streamResetRecordsHelper);
 
     final OAuthConfigSupplier oAuthConfigSupplier = new OAuthConfigSupplier(configRepository, trackingClient);
-<<<<<<< HEAD
-    final RouterService routerService = new RouterService(configRepository, taskQueueMapper);
-=======
     final RouterService routerService = new RouterService(configRepository, taskQueueMapper,
         envVariableFeatureFlags);
->>>>>>> 7f567bb1
     final DefaultSynchronousSchedulerClient syncSchedulerClient =
         new DefaultSynchronousSchedulerClient(temporalClient, jobTracker, jobErrorReporter, oAuthConfigSupplier, routerService);
     final HttpClient httpClient = HttpClient.newBuilder().version(HttpClient.Version.HTTP_1_1).build();
