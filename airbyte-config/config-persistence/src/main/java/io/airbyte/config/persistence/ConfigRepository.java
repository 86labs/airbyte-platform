/*
 * Copyright (c) 2023 Airbyte, Inc., all rights reserved.
 */

package io.airbyte.config.persistence;

import static io.airbyte.db.instance.configs.jooq.generated.Tables.ACTOR;
import static io.airbyte.db.instance.configs.jooq.generated.Tables.ACTOR_CATALOG;
import static io.airbyte.db.instance.configs.jooq.generated.Tables.ACTOR_CATALOG_FETCH_EVENT;
import static io.airbyte.db.instance.configs.jooq.generated.Tables.ACTOR_DEFINITION;
import static io.airbyte.db.instance.configs.jooq.generated.Tables.ACTOR_DEFINITION_WORKSPACE_GRANT;
import static io.airbyte.db.instance.configs.jooq.generated.Tables.ACTOR_OAUTH_PARAMETER;
import static io.airbyte.db.instance.configs.jooq.generated.Tables.CONNECTION;
import static io.airbyte.db.instance.configs.jooq.generated.Tables.CONNECTION_OPERATION;
import static io.airbyte.db.instance.configs.jooq.generated.Tables.CONNECTOR_BUILDER_PROJECT;
import static io.airbyte.db.instance.configs.jooq.generated.Tables.OPERATION;
import static io.airbyte.db.instance.configs.jooq.generated.Tables.WORKSPACE;
import static io.airbyte.db.instance.configs.jooq.generated.Tables.WORKSPACE_SERVICE_ACCOUNT;
import static io.airbyte.db.instance.jobs.jooq.generated.Tables.JOBS;
import static org.jooq.impl.DSL.asterisk;
import static org.jooq.impl.DSL.field;
import static org.jooq.impl.DSL.groupConcat;
import static org.jooq.impl.DSL.noCondition;
import static org.jooq.impl.DSL.select;
import static org.jooq.impl.SQLDataType.VARCHAR;

import com.google.common.annotations.VisibleForTesting;
import com.google.common.base.Charsets;
import com.google.common.collect.Sets;
import com.google.common.hash.HashFunction;
import com.google.common.hash.Hashing;
import io.airbyte.commons.enums.Enums;
import io.airbyte.commons.json.Jsons;
import io.airbyte.commons.version.AirbyteProtocolVersion;
import io.airbyte.commons.version.AirbyteProtocolVersionRange;
import io.airbyte.commons.version.Version;
import io.airbyte.config.ActorCatalog;
import io.airbyte.config.ActorCatalogFetchEvent;
import io.airbyte.config.ActorCatalogWithUpdatedAt;
import io.airbyte.config.ConfigSchema;
import io.airbyte.config.ConnectorBuilderProject;
import io.airbyte.config.DestinationConnection;
import io.airbyte.config.DestinationOAuthParameter;
import io.airbyte.config.Geography;
import io.airbyte.config.OperatorDbt;
import io.airbyte.config.OperatorNormalization;
import io.airbyte.config.OperatorWebhook;
import io.airbyte.config.SourceConnection;
import io.airbyte.config.SourceOAuthParameter;
import io.airbyte.config.StandardDestinationDefinition;
import io.airbyte.config.StandardSourceDefinition;
import io.airbyte.config.StandardSync;
import io.airbyte.config.StandardSyncOperation;
import io.airbyte.config.StandardSyncOperation.OperatorType;
import io.airbyte.config.StandardWorkspace;
import io.airbyte.config.WorkspaceServiceAccount;
import io.airbyte.db.Database;
import io.airbyte.db.ExceptionWrappingDatabase;
import io.airbyte.db.instance.configs.jooq.generated.enums.ActorType;
import io.airbyte.db.instance.configs.jooq.generated.enums.ReleaseStage;
import io.airbyte.db.instance.configs.jooq.generated.enums.StatusType;
import io.airbyte.metrics.lib.MetricQueries;
import io.airbyte.protocol.models.AirbyteCatalog;
import io.airbyte.protocol.models.ConfiguredAirbyteCatalog;
import io.airbyte.protocol.models.StreamDescriptor;
import io.airbyte.validation.json.JsonValidationException;
import jakarta.annotation.Nonnull;
import java.io.IOException;
import java.time.OffsetDateTime;
import java.util.ArrayList;
import java.util.Arrays;
import java.util.Collections;
import java.util.HashMap;
import java.util.List;
import java.util.Map;
import java.util.Map.Entry;
import java.util.Optional;
import java.util.Set;
import java.util.UUID;
import java.util.function.Function;
import java.util.stream.Collectors;
import java.util.stream.Stream;
import org.apache.commons.lang3.ArrayUtils;
import org.jooq.Condition;
import org.jooq.DSLContext;
import org.jooq.Field;
import org.jooq.JSONB;
import org.jooq.JoinType;
import org.jooq.Record;
import org.jooq.Record1;
import org.jooq.Record2;
import org.jooq.Result;
import org.jooq.SelectJoinStep;
import org.jooq.Table;
import org.jooq.impl.DSL;
import org.slf4j.Logger;
import org.slf4j.LoggerFactory;

/**
 * Repository of all SQL queries for the Configs Db. We are moving to persistences scoped by
 * resource.
 */
@SuppressWarnings({"PMD.AvoidThrowingRawExceptionTypes", "PMD.CyclomaticComplexity", "PMD.AvoidLiteralsInIfCondition",
  "OptionalUsedAsFieldOrParameterType"})
public class ConfigRepository {

  /**
   * Query object for querying connections for a workspace.
   *
   * @param workspaceId workspace to fetch connections for
   * @param sourceId fetch connections with this source id
   * @param destinationId fetch connections with this destination id
   * @param includeDeleted include tombstoned connections
   */
  public record StandardSyncQuery(@Nonnull UUID workspaceId, List<UUID> sourceId, List<UUID> destinationId, boolean includeDeleted) {

  }

  private static final Logger LOGGER = LoggerFactory.getLogger(ConfigRepository.class);
  private static final String OPERATION_IDS_AGG_FIELD = "operation_ids_agg";
  private static final String OPERATION_IDS_AGG_DELIMITER = ",";
  public static final String PRIMARY_KEY = "id";
  private static final List<Field<?>> BASE_CONNECTOR_BUILDER_PROJECT_COLUMNS =
      Arrays.asList(CONNECTOR_BUILDER_PROJECT.ID, CONNECTOR_BUILDER_PROJECT.WORKSPACE_ID, CONNECTOR_BUILDER_PROJECT.NAME,
          CONNECTOR_BUILDER_PROJECT.ACTOR_DEFINITION_ID, CONNECTOR_BUILDER_PROJECT.TOMBSTONE,
          field(CONNECTOR_BUILDER_PROJECT.MANIFEST_DRAFT.isNotNull()).as("hasDraft"));

  private final ExceptionWrappingDatabase database;
  private final ActorDefinitionMigrator actorDefinitionMigrator;
  private final StandardSyncPersistence standardSyncPersistence;

  public ConfigRepository(final Database database) {
    this(database, new ActorDefinitionMigrator(new ExceptionWrappingDatabase(database)), new StandardSyncPersistence(database));
  }

  ConfigRepository(final Database database,
                   final ActorDefinitionMigrator actorDefinitionMigrator,
                   final StandardSyncPersistence standardSyncPersistence) {
    this.database = new ExceptionWrappingDatabase(database);
    this.actorDefinitionMigrator = actorDefinitionMigrator;
    this.standardSyncPersistence = standardSyncPersistence;
  }

  /**
   * Conduct a health check by attempting to read from the database. Since there isn't an
   * out-of-the-box call for this, mimic doing so by reading the ID column from the Workspace table's
   * first row. This query needs to be fast as this call can be made multiple times a second.
   *
   * @return true if read succeeds, even if the table is empty, and false if any error happens.
   */
  public boolean healthCheck() {
    try {
      database.query(ctx -> ctx.select(WORKSPACE.ID).from(WORKSPACE).limit(1).fetch()).stream().count();
    } catch (final Exception e) {
      LOGGER.error("Health check error: ", e);
      return false;
    }
    return true;
  }

  /**
   * Get workspace.
   *
   * @param workspaceId workspace id
   * @param includeTombstone include tombestoned workspace
   * @return workspace
   * @throws JsonValidationException - throws if returned sources are invalid
   * @throws IOException - you never know when you IO
   * @throws ConfigNotFoundException - throws if no source with that id can be found.
   */
  public StandardWorkspace getStandardWorkspaceNoSecrets(final UUID workspaceId, final boolean includeTombstone)
      throws JsonValidationException, IOException, ConfigNotFoundException {
    return listWorkspaceQuery(Optional.of(workspaceId), includeTombstone)
        .findFirst()
        .orElseThrow(() -> new ConfigNotFoundException(ConfigSchema.STANDARD_WORKSPACE, workspaceId));
  }

  /**
   * Get workspace from slug.
   *
   * @param slug to use to find the workspace
   * @param includeTombstone include tombestoned workspace
   * @return workspace, if present.
   * @throws IOException - you never know when you IO
   */
  public Optional<StandardWorkspace> getWorkspaceBySlugOptional(final String slug, final boolean includeTombstone)
      throws IOException {
    final Result<Record> result;
    if (includeTombstone) {
      result = database.query(ctx -> ctx.select(WORKSPACE.asterisk())
          .from(WORKSPACE)
          .where(WORKSPACE.SLUG.eq(slug))).fetch();
    } else {
      result = database.query(ctx -> ctx.select(WORKSPACE.asterisk())
          .from(WORKSPACE)
          .where(WORKSPACE.SLUG.eq(slug)).andNot(WORKSPACE.TOMBSTONE)).fetch();
    }

    return result.stream().findFirst().map(DbConverter::buildStandardWorkspace);
  }

  /**
   * Get workspace from slug.
   *
   * @param slug to use to find the workspace
   * @param includeTombstone include tombestoned workspace
   * @return workspace
   * @throws IOException - you never know when you IO
   * @throws ConfigNotFoundException - throws if no source with that id can be found.
   */
  public StandardWorkspace getWorkspaceBySlug(final String slug, final boolean includeTombstone) throws IOException, ConfigNotFoundException {
    return getWorkspaceBySlugOptional(slug, includeTombstone).orElseThrow(() -> new ConfigNotFoundException(ConfigSchema.STANDARD_WORKSPACE, slug));
  }

  /**
   * List workspaces.
   *
   * @param includeTombstone include tombstoned workspaces
   * @return workspaces
   * @throws IOException - you never know when you IO
   */
  public List<StandardWorkspace> listStandardWorkspaces(final boolean includeTombstone) throws IOException {
    return listWorkspaceQuery(Optional.empty(), includeTombstone).toList();
  }

  private Stream<StandardWorkspace> listWorkspaceQuery(final Optional<UUID> workspaceId, final boolean includeTombstone) throws IOException {
    return database.query(ctx -> ctx.select(WORKSPACE.asterisk())
        .from(WORKSPACE)
        .where(includeTombstone ? noCondition() : WORKSPACE.TOMBSTONE.notEqual(true))
        .and(workspaceId.map(WORKSPACE.ID::eq).orElse(noCondition()))
        .fetch())
        .stream()
        .map(DbConverter::buildStandardWorkspace);
  }

  /**
   * MUST NOT ACCEPT SECRETS - Should only be called from { @link SecretsRepositoryWriter }.
   *
   * Write a StandardWorkspace to the database.
   *
   * @param workspace - The configuration of the workspace
   * @throws JsonValidationException - throws is the workspace is invalid
   * @throws IOException - you never know when you IO
   */
  public void writeStandardWorkspaceNoSecrets(final StandardWorkspace workspace) throws JsonValidationException, IOException {
    database.transaction(ctx -> {
      final OffsetDateTime timestamp = OffsetDateTime.now();
      final boolean isExistingConfig = ctx.fetchExists(select()
          .from(WORKSPACE)
          .where(WORKSPACE.ID.eq(workspace.getWorkspaceId())));

      if (isExistingConfig) {
        ctx.update(WORKSPACE)
            .set(WORKSPACE.ID, workspace.getWorkspaceId())
            .set(WORKSPACE.CUSTOMER_ID, workspace.getCustomerId())
            .set(WORKSPACE.NAME, workspace.getName())
            .set(WORKSPACE.SLUG, workspace.getSlug())
            .set(WORKSPACE.EMAIL, workspace.getEmail())
            .set(WORKSPACE.INITIAL_SETUP_COMPLETE, workspace.getInitialSetupComplete())
            .set(WORKSPACE.ANONYMOUS_DATA_COLLECTION, workspace.getAnonymousDataCollection())
            .set(WORKSPACE.SEND_NEWSLETTER, workspace.getNews())
            .set(WORKSPACE.SEND_SECURITY_UPDATES, workspace.getSecurityUpdates())
            .set(WORKSPACE.DISPLAY_SETUP_WIZARD, workspace.getDisplaySetupWizard())
            .set(WORKSPACE.TOMBSTONE, workspace.getTombstone() != null && workspace.getTombstone())
            .set(WORKSPACE.NOTIFICATIONS, JSONB.valueOf(Jsons.serialize(workspace.getNotifications())))
            .set(WORKSPACE.FIRST_SYNC_COMPLETE, workspace.getFirstCompletedSync())
            .set(WORKSPACE.FEEDBACK_COMPLETE, workspace.getFeedbackDone())
            .set(WORKSPACE.GEOGRAPHY, Enums.toEnum(
                workspace.getDefaultGeography().value(),
                io.airbyte.db.instance.configs.jooq.generated.enums.GeographyType.class).orElseThrow())
            .set(WORKSPACE.UPDATED_AT, timestamp)
            .set(WORKSPACE.WEBHOOK_OPERATION_CONFIGS, workspace.getWebhookOperationConfigs() == null ? null
                : JSONB.valueOf(Jsons.serialize(workspace.getWebhookOperationConfigs())))
            .where(WORKSPACE.ID.eq(workspace.getWorkspaceId()))
            .execute();
      } else {
        ctx.insertInto(WORKSPACE)
            .set(WORKSPACE.ID, workspace.getWorkspaceId())
            .set(WORKSPACE.CUSTOMER_ID, workspace.getCustomerId())
            .set(WORKSPACE.NAME, workspace.getName())
            .set(WORKSPACE.SLUG, workspace.getSlug())
            .set(WORKSPACE.EMAIL, workspace.getEmail())
            .set(WORKSPACE.INITIAL_SETUP_COMPLETE, workspace.getInitialSetupComplete())
            .set(WORKSPACE.ANONYMOUS_DATA_COLLECTION, workspace.getAnonymousDataCollection())
            .set(WORKSPACE.SEND_NEWSLETTER, workspace.getNews())
            .set(WORKSPACE.SEND_SECURITY_UPDATES, workspace.getSecurityUpdates())
            .set(WORKSPACE.DISPLAY_SETUP_WIZARD, workspace.getDisplaySetupWizard())
            .set(WORKSPACE.TOMBSTONE, workspace.getTombstone() != null && workspace.getTombstone())
            .set(WORKSPACE.NOTIFICATIONS, JSONB.valueOf(Jsons.serialize(workspace.getNotifications())))
            .set(WORKSPACE.FIRST_SYNC_COMPLETE, workspace.getFirstCompletedSync())
            .set(WORKSPACE.FEEDBACK_COMPLETE, workspace.getFeedbackDone())
            .set(WORKSPACE.CREATED_AT, timestamp)
            .set(WORKSPACE.UPDATED_AT, timestamp)
            .set(WORKSPACE.GEOGRAPHY, Enums.toEnum(
                workspace.getDefaultGeography().value(),
                io.airbyte.db.instance.configs.jooq.generated.enums.GeographyType.class).orElseThrow())
            .set(WORKSPACE.WEBHOOK_OPERATION_CONFIGS, workspace.getWebhookOperationConfigs() == null ? null
                : JSONB.valueOf(Jsons.serialize(workspace.getWebhookOperationConfigs())))
            .execute();
      }
      return null;

    });
  }

  /**
   * Set user feedback on workspace.
   *
   * @param workspaceId workspace id.
   * @throws IOException - you never know when you IO
   */
  public void setFeedback(final UUID workspaceId) throws IOException {
    database.query(ctx -> ctx.update(WORKSPACE).set(WORKSPACE.FEEDBACK_COMPLETE, true).where(WORKSPACE.ID.eq(workspaceId)).execute());
  }

  /**
   * Get source definition.
   *
   * @param sourceDefinitionId source definition id
   * @return source definition
   * @throws JsonValidationException - throws if returned sources are invalid
   * @throws IOException - you never know when you IO
   * @throws ConfigNotFoundException - throws if no source with that id can be found.
   */
  public StandardSourceDefinition getStandardSourceDefinition(final UUID sourceDefinitionId)
      throws JsonValidationException, IOException, ConfigNotFoundException {
    return sourceDefQuery(Optional.of(sourceDefinitionId), true)
        .findFirst()
        .orElseThrow(() -> new ConfigNotFoundException(ConfigSchema.STANDARD_SOURCE_DEFINITION, sourceDefinitionId));
  }

  /**
   * Get source definition form source.
   *
   * @param sourceId source id
   * @return source definition
   */
  public StandardSourceDefinition getSourceDefinitionFromSource(final UUID sourceId) {
    try {
      final SourceConnection source = getSourceConnection(sourceId);
      return getStandardSourceDefinition(source.getSourceDefinitionId());
    } catch (final Exception e) {
      throw new RuntimeException(e);
    }
  }

  /**
   * Get source definition used by a connection.
   *
   * @param connectionId connection id
   * @return source definition
   */
  public StandardSourceDefinition getSourceDefinitionFromConnection(final UUID connectionId) {
    try {
      final StandardSync sync = getStandardSync(connectionId);
      return getSourceDefinitionFromSource(sync.getSourceId());
    } catch (final Exception e) {
      throw new RuntimeException(e);
    }
  }

  /**
   * Get workspace for a connection.
   *
   * @param connectionId connection id
   * @param isTombstone include tombstoned workspaces
   * @return workspace to which the connection belongs
   */
  public StandardWorkspace getStandardWorkspaceFromConnection(final UUID connectionId, final boolean isTombstone) {
    try {
      final StandardSync sync = getStandardSync(connectionId);
      final SourceConnection source = getSourceConnection(sync.getSourceId());
      return getStandardWorkspaceNoSecrets(source.getWorkspaceId(), isTombstone);
    } catch (final Exception e) {
      throw new RuntimeException(e);
    }
  }

  /**
   * List standard source definitions.
   *
   * @param includeTombstone include tombstoned source
   * @return list source definitions
   * @throws IOException - you never know when you IO
   */
  public List<StandardSourceDefinition> listStandardSourceDefinitions(final boolean includeTombstone) throws IOException {
    return sourceDefQuery(Optional.empty(), includeTombstone).toList();
  }

  private Stream<StandardSourceDefinition> sourceDefQuery(final Optional<UUID> sourceDefId, final boolean includeTombstone) throws IOException {
    return database.query(ctx -> ctx.select(ACTOR_DEFINITION.asterisk())
        .from(ACTOR_DEFINITION)
        .where(ACTOR_DEFINITION.ACTOR_TYPE.eq(ActorType.source))
        .and(sourceDefId.map(ACTOR_DEFINITION.ID::eq).orElse(noCondition()))
        .and(includeTombstone ? noCondition() : ACTOR_DEFINITION.TOMBSTONE.notEqual(true))
        .fetch())
        .stream()
        .map(DbConverter::buildStandardSourceDefinition)
        // Ensure version is set. Needed for connectors not upgraded since we added versioning.
        .map(def -> def.withProtocolVersion(AirbyteProtocolVersion.getWithDefault(def.getProtocolVersion()).serialize()));
  }

  /**
   * Get actor definition ids to pair of actor type and protocol version.
   *
   * @return map of definition id to pair of actor type and protocol version.
   * @throws IOException - you never know when you IO
   */
  public Map<UUID, Map.Entry<io.airbyte.config.ActorType, Version>> getActorDefinitionToProtocolVersionMap() throws IOException {
    return database.query(ConfigWriter::getActorDefinitionsInUseToProtocolVersion);
  }

  /**
   * List public source definitions.
   *
   * @param includeTombstone include tombstoned source
   * @return public source definitions
   * @throws IOException - you never know when you IO
   */
  public List<StandardSourceDefinition> listPublicSourceDefinitions(final boolean includeTombstone) throws IOException {
    return listStandardActorDefinitions(
        ActorType.source,
        DbConverter::buildStandardSourceDefinition,
        includeTombstones(ACTOR_DEFINITION.TOMBSTONE, includeTombstone),
        ACTOR_DEFINITION.PUBLIC.eq(true));
  }

  /**
   * List granted source definitions for workspace.
   *
   * @param workspaceId workspace id
   * @param includeTombstones include tombstoned destinations
   * @return list standard source definitions
   * @throws IOException - you never know when you IO
   */
  public List<StandardSourceDefinition> listGrantedSourceDefinitions(final UUID workspaceId, final boolean includeTombstones)
      throws IOException {
    return listActorDefinitionsJoinedWithGrants(
        workspaceId,
        JoinType.JOIN,
        ActorType.source,
        DbConverter::buildStandardSourceDefinition,
        includeTombstones(ACTOR_DEFINITION.TOMBSTONE, includeTombstones));
  }

  /**
   * List source to which we can give a grant.
   *
   * @param workspaceId workspace id
   * @param includeTombstones include tombestoned definitions
   * @return list of pairs from source definition and whether it can be granted
   * @throws IOException - you never know when you IO
   */
  public List<Entry<StandardSourceDefinition, Boolean>> listGrantableSourceDefinitions(final UUID workspaceId,
                                                                                       final boolean includeTombstones)
      throws IOException {
    return listActorDefinitionsJoinedWithGrants(
        workspaceId,
        JoinType.LEFT_OUTER_JOIN,
        ActorType.source,
        record -> actorDefinitionWithGrantStatus(record, DbConverter::buildStandardSourceDefinition),
        ACTOR_DEFINITION.CUSTOM.eq(false),
        includeTombstones(ACTOR_DEFINITION.TOMBSTONE, includeTombstones));
  }

  /**
   * Write source definition.
   *
   * @param sourceDefinition source definition
   * @throws JsonValidationException - throws if returned sources are invalid
   * @throws IOException - you never know when you IO
   */
  public void writeStandardSourceDefinition(final StandardSourceDefinition sourceDefinition) throws JsonValidationException, IOException {
    database.transaction(ctx -> {
      ConfigWriter.writeStandardSourceDefinition(Collections.singletonList(sourceDefinition), ctx);
      return null;
    });
  }

  /**
   * Wirte custom source definition.
   *
   * @param sourceDefinition source definition
   * @param workspaceId workspace id
   * @throws IOException - you never know when you IO
   */
  public void writeCustomSourceDefinition(final StandardSourceDefinition sourceDefinition, final UUID workspaceId)
      throws IOException {
    database.transaction(ctx -> {
      ConfigWriter.writeStandardSourceDefinition(Collections.singletonList(sourceDefinition), ctx);
      writeActorDefinitionWorkspaceGrant(sourceDefinition.getSourceDefinitionId(), workspaceId, ctx);
      return null;
    });
  }

  private Stream<StandardDestinationDefinition> destDefQuery(final Optional<UUID> destDefId, final boolean includeTombstone) throws IOException {
    return database.query(ctx -> ctx.select(ACTOR_DEFINITION.asterisk())
        .from(ACTOR_DEFINITION)
        .where(ACTOR_DEFINITION.ACTOR_TYPE.eq(ActorType.destination))
        .and(destDefId.map(ACTOR_DEFINITION.ID::eq).orElse(noCondition()))
        .and(includeTombstone ? noCondition() : ACTOR_DEFINITION.TOMBSTONE.notEqual(true))
        .fetch())
        .stream()
        .map(DbConverter::buildStandardDestinationDefinition)
        // Ensure version is set. Needed for connectors not upgraded since we added versioning.
        .map(def -> def.withProtocolVersion(AirbyteProtocolVersion.getWithDefault(def.getProtocolVersion()).serialize()));
  }

  /**
   * Get destination definition.
   *
   * @param destinationDefinitionId destination definition id
   * @return destination definition
   * @throws JsonValidationException - throws if returned sources are invalid
   * @throws IOException - you never know when you IO
   * @throws ConfigNotFoundException - throws if no source with that id can be found.
   */
  public StandardDestinationDefinition getStandardDestinationDefinition(final UUID destinationDefinitionId)
      throws JsonValidationException, IOException, ConfigNotFoundException {
    return destDefQuery(Optional.of(destinationDefinitionId), true)
        .findFirst()
        .orElseThrow(() -> new ConfigNotFoundException(ConfigSchema.STANDARD_DESTINATION_DEFINITION, destinationDefinitionId));
  }

  /**
   * Get destination definition form destination.
   *
   * @param destinationId destination id
   * @return destination definition
   */
  public StandardDestinationDefinition getDestinationDefinitionFromDestination(final UUID destinationId) {
    try {
      final DestinationConnection destination = getDestinationConnection(destinationId);
      return getStandardDestinationDefinition(destination.getDestinationDefinitionId());
    } catch (final Exception e) {
      throw new RuntimeException(e);
    }
  }

  /**
   * Get destination definition used by a connection.
   *
   * @param connectionId connection id
   * @return destination definition
   */
  public StandardDestinationDefinition getDestinationDefinitionFromConnection(final UUID connectionId) {
    try {
      final StandardSync sync = getStandardSync(connectionId);
      return getDestinationDefinitionFromDestination(sync.getDestinationId());
    } catch (final Exception e) {
      throw new RuntimeException(e);
    }
  }

  /**
   * List standard destination definitions.
   *
   * @param includeTombstone include tombstoned destinations
   * @return list destination definitions
   * @throws IOException - you never know when you IO
   */
  public List<StandardDestinationDefinition> listStandardDestinationDefinitions(final boolean includeTombstone) throws IOException {
    return destDefQuery(Optional.empty(), includeTombstone).toList();
  }

  /**
   * List public destination definitions.
   *
   * @param includeTombstone include tombstoned destinations
   * @return public destination definitions
   * @throws IOException - you never know when you IO
   */
  public List<StandardDestinationDefinition> listPublicDestinationDefinitions(final boolean includeTombstone) throws IOException {
    return listStandardActorDefinitions(
        ActorType.destination,
        DbConverter::buildStandardDestinationDefinition,
        includeTombstones(ACTOR_DEFINITION.TOMBSTONE, includeTombstone),
        ACTOR_DEFINITION.PUBLIC.eq(true));
  }

  /**
   * List granted destination definitions for workspace.
   *
   * @param workspaceId workspace id
   * @param includeTombstones include tombstoned destinations
   * @return list standard destination definitions
   * @throws IOException - you never know when you IO
   */
  public List<StandardDestinationDefinition> listGrantedDestinationDefinitions(final UUID workspaceId, final boolean includeTombstones)
      throws IOException {
    return listActorDefinitionsJoinedWithGrants(
        workspaceId,
        JoinType.JOIN,
        ActorType.destination,
        DbConverter::buildStandardDestinationDefinition,
        includeTombstones(ACTOR_DEFINITION.TOMBSTONE, includeTombstones));
  }

  /**
   * List destinations to which we can give a grant.
   *
   * @param workspaceId workspace id
   * @param includeTombstones include tombestoned definitions
   * @return list of pairs from destination definition and whether it can be granted
   * @throws IOException - you never know when you IO
   */
  public List<Entry<StandardDestinationDefinition, Boolean>> listGrantableDestinationDefinitions(final UUID workspaceId,
                                                                                                 final boolean includeTombstones)
      throws IOException {
    return listActorDefinitionsJoinedWithGrants(
        workspaceId,
        JoinType.LEFT_OUTER_JOIN,
        ActorType.destination,
        record -> actorDefinitionWithGrantStatus(record, DbConverter::buildStandardDestinationDefinition),
        ACTOR_DEFINITION.CUSTOM.eq(false),
        includeTombstones(ACTOR_DEFINITION.TOMBSTONE, includeTombstones));
  }

  /**
   * Write destination definition.
   *
   * @param destinationDefinition destination definition
   * @throws IOException - you never know when you IO
   */
  public void writeStandardDestinationDefinition(final StandardDestinationDefinition destinationDefinition)
      throws JsonValidationException, IOException {
    database.transaction(ctx -> {
      ConfigWriter.writeStandardDestinationDefinition(Collections.singletonList(destinationDefinition), ctx);
      return null;
    });
  }

  /**
   * Write custom destination definition.
   *
   * @param destinationDefinition destination definition
   * @param workspaceId workspace id
   * @throws IOException - you never know when you IO
   */
  public void writeCustomDestinationDefinition(final StandardDestinationDefinition destinationDefinition, final UUID workspaceId)
      throws IOException {
    database.transaction(ctx -> {
      ConfigWriter.writeStandardDestinationDefinition(List.of(destinationDefinition), ctx);
      writeActorDefinitionWorkspaceGrant(destinationDefinition.getDestinationDefinitionId(), workspaceId, ctx);
      return null;
    });
  }

  /**
   * Delete connection.
   *
   * @param syncId connection id
   * @throws IOException - you never know when you IO
   */
  public void deleteStandardSync(final UUID syncId) throws IOException {
    standardSyncPersistence.deleteStandardSync(syncId);
  }

  /**
   * Write actor definition workspace grant.
   *
   * @param actorDefinitionId actor definition id
   * @param workspaceId workspace id
   * @throws IOException - you never know when you IO
   */
  public void writeActorDefinitionWorkspaceGrant(final UUID actorDefinitionId, final UUID workspaceId) throws IOException {
    database.query(ctx -> writeActorDefinitionWorkspaceGrant(actorDefinitionId, workspaceId, ctx));
  }

  private int writeActorDefinitionWorkspaceGrant(final UUID actorDefinitionId, final UUID workspaceId, final DSLContext ctx) {
    return ctx.insertInto(ACTOR_DEFINITION_WORKSPACE_GRANT)
        .set(ACTOR_DEFINITION_WORKSPACE_GRANT.ACTOR_DEFINITION_ID, actorDefinitionId)
        .set(ACTOR_DEFINITION_WORKSPACE_GRANT.WORKSPACE_ID, workspaceId)
        .execute();
  }

  /**
   * Test if grant exists for actor definition and workspace.
   *
   * @param actorDefinitionId actor definition id
   * @param workspaceId workspace id
   * @return true, if the workspace has access. otherwise, false.
   * @throws IOException - you never know when you IO
   */
  public boolean actorDefinitionWorkspaceGrantExists(final UUID actorDefinitionId, final UUID workspaceId) throws IOException {
    final Integer count = database.query(ctx -> ctx.fetchCount(
        DSL.selectFrom(ACTOR_DEFINITION_WORKSPACE_GRANT)
            .where(ACTOR_DEFINITION_WORKSPACE_GRANT.ACTOR_DEFINITION_ID.eq(actorDefinitionId))
            .and(ACTOR_DEFINITION_WORKSPACE_GRANT.WORKSPACE_ID.eq(workspaceId))));
    return count == 1;
  }

  /**
   * Delete workspace access to actor definition.
   *
   * @param actorDefinitionId actor definition id to remove
   * @param workspaceId workspace to remove actor definition from
   * @throws IOException - you never know when you IO
   */
  public void deleteActorDefinitionWorkspaceGrant(final UUID actorDefinitionId, final UUID workspaceId) throws IOException {
    database.query(ctx -> ctx.deleteFrom(ACTOR_DEFINITION_WORKSPACE_GRANT)
        .where(ACTOR_DEFINITION_WORKSPACE_GRANT.ACTOR_DEFINITION_ID.eq(actorDefinitionId))
        .and(ACTOR_DEFINITION_WORKSPACE_GRANT.WORKSPACE_ID.eq(workspaceId))
        .execute());
  }

  /**
   * Test if workspace is has access to a connector definition.
   *
   * @param actorDefinitionId actor definition id
   * @param workspaceId workspace id
   * @return true, if the workspace has access. otherwise, false.
   * @throws IOException - you never know when you IO
   */
  public boolean workspaceCanUseDefinition(final UUID actorDefinitionId, final UUID workspaceId) throws IOException {
    final Result<Record> records = actorDefinitionsJoinedWithGrants(
        workspaceId,
        JoinType.LEFT_OUTER_JOIN,
        ACTOR_DEFINITION.ID.eq(actorDefinitionId),
        ACTOR_DEFINITION.PUBLIC.eq(true).or(ACTOR_DEFINITION_WORKSPACE_GRANT.WORKSPACE_ID.eq(workspaceId)));
    return records.isNotEmpty();
  }

  /**
   * Test if workspace is has access to a custom connector definition.
   *
   * @param actorDefinitionId custom actor definition id
   * @param workspaceId workspace id
   * @return true, if the workspace has access. otherwise, false.
   * @throws IOException - you never know when you IO
   */
  public boolean workspaceCanUseCustomDefinition(final UUID actorDefinitionId, final UUID workspaceId) throws IOException {
    final Result<Record> records = actorDefinitionsJoinedWithGrants(
        workspaceId,
        JoinType.JOIN,
        ACTOR_DEFINITION.ID.eq(actorDefinitionId),
        ACTOR_DEFINITION.CUSTOM.eq(true));
    return records.isNotEmpty();
  }

  private <T> List<T> listStandardActorDefinitions(final ActorType actorType,
                                                   final Function<Record, T> recordToActorDefinition,
                                                   final Condition... conditions)
      throws IOException {
    final Result<Record> records = database.query(ctx -> ctx.select(asterisk()).from(ACTOR_DEFINITION)
        .where(conditions)
        .and(ACTOR_DEFINITION.ACTOR_TYPE.eq(actorType))
        .fetch());

    return records.stream()
        .map(recordToActorDefinition)
        .toList();
  }

  private <T> List<T> listActorDefinitionsJoinedWithGrants(final UUID workspaceId,
                                                           final JoinType joinType,
                                                           final ActorType actorType,
                                                           final Function<Record, T> recordToReturnType,
                                                           final Condition... conditions)
      throws IOException {
    final Result<Record> records = actorDefinitionsJoinedWithGrants(
        workspaceId,
        joinType,
        ArrayUtils.addAll(conditions,
            ACTOR_DEFINITION.ACTOR_TYPE.eq(actorType),
            ACTOR_DEFINITION.PUBLIC.eq(false)));

    return records.stream()
        .map(recordToReturnType)
        .toList();
  }

  private <T> Entry<T, Boolean> actorDefinitionWithGrantStatus(final Record outerJoinRecord,
                                                               final Function<Record, T> recordToActorDefinition) {
    final T actorDefinition = recordToActorDefinition.apply(outerJoinRecord);
    final boolean granted = outerJoinRecord.get(ACTOR_DEFINITION_WORKSPACE_GRANT.WORKSPACE_ID) != null;
    return Map.entry(actorDefinition, granted);
  }

  private Result<Record> actorDefinitionsJoinedWithGrants(final UUID workspaceId,
                                                          final JoinType joinType,
                                                          final Condition... conditions)
      throws IOException {
    return database.query(ctx -> ctx.select(asterisk()).from(ACTOR_DEFINITION)
        .join(ACTOR_DEFINITION_WORKSPACE_GRANT, joinType)
        .on(ACTOR_DEFINITION.ID.eq(ACTOR_DEFINITION_WORKSPACE_GRANT.ACTOR_DEFINITION_ID),
            ACTOR_DEFINITION_WORKSPACE_GRANT.WORKSPACE_ID.eq(workspaceId))
        .where(conditions)
        .fetch());
  }

  private Stream<SourceConnection> listSourceQuery(final Optional<UUID> configId) throws IOException {
    final Result<Record> result = database.query(ctx -> {
      final SelectJoinStep<Record> query = ctx.select(asterisk()).from(ACTOR);
      if (configId.isPresent()) {
        return query.where(ACTOR.ACTOR_TYPE.eq(ActorType.source), ACTOR.ID.eq(configId.get())).fetch();
      }
      return query.where(ACTOR.ACTOR_TYPE.eq(ActorType.source)).fetch();
    });

    return result.map(DbConverter::buildSourceConnection).stream();
  }

  /**
   * Returns source with a given id. Does not contain secrets. To hydrate with secrets see { @link
   * SecretsRepositoryReader#getSourceConnectionWithSecrets(final UUID sourceId) }.
   *
   * @param sourceId - id of source to fetch.
   * @return sources
   * @throws JsonValidationException - throws if returned sources are invalid
   * @throws IOException - you never know when you IO
   * @throws ConfigNotFoundException - throws if no source with that id can be found.
   */
  public SourceConnection getSourceConnection(final UUID sourceId) throws JsonValidationException, ConfigNotFoundException, IOException {
    return listSourceQuery(Optional.of(sourceId))
        .findFirst()
        .orElseThrow(() -> new ConfigNotFoundException(ConfigSchema.SOURCE_CONNECTION, sourceId));
  }

  /**
   * MUST NOT ACCEPT SECRETS - Should only be called from { @link SecretsRepositoryWriter }
   *
   * Write a SourceConnection to the database. The configuration of the Source will be a partial
   * configuration (no secrets, just pointer to the secrets store).
   *
   * @param partialSource - The configuration of the Source will be a partial configuration (no
   *        secrets, just pointer to the secrets store)
   * @throws IOException - you never know when you IO
   */
  public void writeSourceConnectionNoSecrets(final SourceConnection partialSource) throws IOException {
    database.transaction(ctx -> {
      writeSourceConnection(Collections.singletonList(partialSource), ctx);
      return null;
    });
  }

  private void writeSourceConnection(final List<SourceConnection> configs, final DSLContext ctx) {
    final OffsetDateTime timestamp = OffsetDateTime.now();
    configs.forEach((sourceConnection) -> {
      final boolean isExistingConfig = ctx.fetchExists(select()
          .from(ACTOR)
          .where(ACTOR.ID.eq(sourceConnection.getSourceId())));

      if (isExistingConfig) {
        ctx.update(ACTOR)
            .set(ACTOR.ID, sourceConnection.getSourceId())
            .set(ACTOR.WORKSPACE_ID, sourceConnection.getWorkspaceId())
            .set(ACTOR.ACTOR_DEFINITION_ID, sourceConnection.getSourceDefinitionId())
            .set(ACTOR.NAME, sourceConnection.getName())
            .set(ACTOR.CONFIGURATION, JSONB.valueOf(Jsons.serialize(sourceConnection.getConfiguration())))
            .set(ACTOR.ACTOR_TYPE, ActorType.source)
            .set(ACTOR.TOMBSTONE, sourceConnection.getTombstone() != null && sourceConnection.getTombstone())
            .set(ACTOR.UPDATED_AT, timestamp)
            .where(ACTOR.ID.eq(sourceConnection.getSourceId()))
            .execute();
      } else {
        ctx.insertInto(ACTOR)
            .set(ACTOR.ID, sourceConnection.getSourceId())
            .set(ACTOR.WORKSPACE_ID, sourceConnection.getWorkspaceId())
            .set(ACTOR.ACTOR_DEFINITION_ID, sourceConnection.getSourceDefinitionId())
            .set(ACTOR.NAME, sourceConnection.getName())
            .set(ACTOR.CONFIGURATION, JSONB.valueOf(Jsons.serialize(sourceConnection.getConfiguration())))
            .set(ACTOR.ACTOR_TYPE, ActorType.source)
            .set(ACTOR.TOMBSTONE, sourceConnection.getTombstone() != null && sourceConnection.getTombstone())
            .set(ACTOR.CREATED_AT, timestamp)
            .set(ACTOR.UPDATED_AT, timestamp)
            .execute();
      }
    });
  }

  public boolean deleteSource(final UUID sourceId) throws JsonValidationException, ConfigNotFoundException, IOException {
    return deleteById(ACTOR, sourceId);
  }

  /**
   * Returns all sources in the database. Does not contain secrets. To hydrate with secrets see
   * { @link SecretsRepositoryReader#listSourceConnectionWithSecrets() }.
   *
   * @return sources
   * @throws IOException - you never know when you IO
   */
  public List<SourceConnection> listSourceConnection() throws IOException {
    return listSourceQuery(Optional.empty()).toList();
  }

  /**
   * Returns all sources for a workspace. Does not contain secrets.
   *
   * @param workspaceId - id of the workspace
   * @return sources
   * @throws IOException - you never know when you IO
   */
  public List<SourceConnection> listWorkspaceSourceConnection(final UUID workspaceId) throws IOException {
    final Result<Record> result = database.query(ctx -> ctx.select(asterisk())
        .from(ACTOR)
        .where(ACTOR.ACTOR_TYPE.eq(ActorType.source))
        .and(ACTOR.WORKSPACE_ID.eq(workspaceId))
        .andNot(ACTOR.TOMBSTONE).fetch());
    return result.stream().map(DbConverter::buildSourceConnection).collect(Collectors.toList());
  }

  private Stream<DestinationConnection> listDestinationQuery(final Optional<UUID> configId) throws IOException {
    final Result<Record> result = database.query(ctx -> {
      final SelectJoinStep<Record> query = ctx.select(asterisk()).from(ACTOR);
      if (configId.isPresent()) {
        return query.where(ACTOR.ACTOR_TYPE.eq(ActorType.destination), ACTOR.ID.eq(configId.get())).fetch();
      }
      return query.where(ACTOR.ACTOR_TYPE.eq(ActorType.destination)).fetch();
    });

    return result.map(DbConverter::buildDestinationConnection).stream();
  }

  /**
   * Returns destination with a given id. Does not contain secrets. To hydrate with secrets see
   * { @link SecretsRepositoryReader#getDestinationConnectionWithSecrets(final UUID destinationId) }.
   *
   * @param destinationId - id of destination to fetch.
   * @return destinations
   * @throws JsonValidationException - throws if returned destinations are invalid
   * @throws IOException - you never know when you IO
   * @throws ConfigNotFoundException - throws if no destination with that id can be found.
   */
  public DestinationConnection getDestinationConnection(final UUID destinationId)
      throws JsonValidationException, IOException, ConfigNotFoundException {
    return listDestinationQuery(Optional.of(destinationId))
        .findFirst()
        .orElseThrow(() -> new ConfigNotFoundException(ConfigSchema.DESTINATION_CONNECTION, destinationId));
  }

  /**
   * MUST NOT ACCEPT SECRETS - Should only be called from { @link SecretsRepositoryWriter }
   *
   * Write a DestinationConnection to the database. The configuration of the Destination will be a
   * partial configuration (no secrets, just pointer to the secrets store).
   *
   * @param partialDestination - The configuration of the Destination will be a partial configuration
   *        (no secrets, just pointer to the secrets store)
   * @throws IOException - you never know when you IO
   */
  public void writeDestinationConnectionNoSecrets(final DestinationConnection partialDestination) throws IOException {
    database.transaction(ctx -> {
      writeDestinationConnection(Collections.singletonList(partialDestination), ctx);
      return null;
    });
  }

  private void writeDestinationConnection(final List<DestinationConnection> configs, final DSLContext ctx) {
    final OffsetDateTime timestamp = OffsetDateTime.now();
    configs.forEach((destinationConnection) -> {
      final boolean isExistingConfig = ctx.fetchExists(select()
          .from(ACTOR)
          .where(ACTOR.ID.eq(destinationConnection.getDestinationId())));

      if (isExistingConfig) {
        ctx.update(ACTOR)
            .set(ACTOR.ID, destinationConnection.getDestinationId())
            .set(ACTOR.WORKSPACE_ID, destinationConnection.getWorkspaceId())
            .set(ACTOR.ACTOR_DEFINITION_ID, destinationConnection.getDestinationDefinitionId())
            .set(ACTOR.NAME, destinationConnection.getName())
            .set(ACTOR.CONFIGURATION, JSONB.valueOf(Jsons.serialize(destinationConnection.getConfiguration())))
            .set(ACTOR.ACTOR_TYPE, ActorType.destination)
            .set(ACTOR.TOMBSTONE, destinationConnection.getTombstone() != null && destinationConnection.getTombstone())
            .set(ACTOR.UPDATED_AT, timestamp)
            .where(ACTOR.ID.eq(destinationConnection.getDestinationId()))
            .execute();

      } else {
        ctx.insertInto(ACTOR)
            .set(ACTOR.ID, destinationConnection.getDestinationId())
            .set(ACTOR.WORKSPACE_ID, destinationConnection.getWorkspaceId())
            .set(ACTOR.ACTOR_DEFINITION_ID, destinationConnection.getDestinationDefinitionId())
            .set(ACTOR.NAME, destinationConnection.getName())
            .set(ACTOR.CONFIGURATION, JSONB.valueOf(Jsons.serialize(destinationConnection.getConfiguration())))
            .set(ACTOR.ACTOR_TYPE, ActorType.destination)
            .set(ACTOR.TOMBSTONE, destinationConnection.getTombstone() != null && destinationConnection.getTombstone())
            .set(ACTOR.CREATED_AT, timestamp)
            .set(ACTOR.UPDATED_AT, timestamp)
            .execute();
      }
    });
  }

  /**
   * Returns all destinations in the database. Does not contain secrets. To hydrate with secrets see
   * { @link SecretsRepositoryReader#listDestinationConnectionWithSecrets() }.
   *
   * @return destinations
   * @throws IOException - you never know when you IO
   */
  public List<DestinationConnection> listDestinationConnection() throws IOException {
    return listDestinationQuery(Optional.empty()).toList();
  }

  /**
   * Returns all destinations for a workspace. Does not contain secrets.
   *
   * @param workspaceId - id of the workspace
   * @return destinations
   * @throws IOException - you never know when you IO
   */
  public List<DestinationConnection> listWorkspaceDestinationConnection(final UUID workspaceId) throws IOException {
    final Result<Record> result = database.query(ctx -> ctx.select(asterisk())
        .from(ACTOR)
        .where(ACTOR.ACTOR_TYPE.eq(ActorType.destination))
        .and(ACTOR.WORKSPACE_ID.eq(workspaceId))
        .andNot(ACTOR.TOMBSTONE).fetch());
    return result.stream().map(DbConverter::buildDestinationConnection).collect(Collectors.toList());
  }

  /**
   * List workspace IDs with most recently running jobs within a given time window (in hours).
   *
   * @param timeWindowInHours - integer, e.g. 24, 48, etc
   * @return list of workspace IDs
   * @throws IOException - failed to query data
   */
  public List<UUID> listWorkspacesByMostRecentlyRunningJobs(final int timeWindowInHours) throws IOException {
    final Result<Record1<UUID>> records = database.query(ctx -> ctx.selectDistinct(ACTOR.WORKSPACE_ID)
        .from(ACTOR)
        .join(CONNECTION)
        .on(CONNECTION.SOURCE_ID.eq(ACTOR.ID))
        .join(JOBS)
        .on(CONNECTION.ID.cast(VARCHAR(255)).eq(JOBS.SCOPE))
        .where(JOBS.UPDATED_AT.greaterOrEqual(OffsetDateTime.now().minusHours(timeWindowInHours)))
        .fetch());
    return records.stream().map(record -> record.get(ACTOR.WORKSPACE_ID)).collect(Collectors.toList());
  }

  /**
   * Returns all active sources using a definition.
   *
   * @param definitionId - id for the definition
   * @return sources
   * @throws IOException - exception while interacting with the db
   */
  public List<SourceConnection> listSourcesForDefinition(final UUID definitionId) throws IOException {
    final Result<Record> result = database.query(ctx -> ctx.select(asterisk())
        .from(ACTOR)
        .where(ACTOR.ACTOR_TYPE.eq(ActorType.source))
        .and(ACTOR.ACTOR_DEFINITION_ID.eq(definitionId))
        .andNot(ACTOR.TOMBSTONE).fetch());
    return result.stream().map(DbConverter::buildSourceConnection).collect(Collectors.toList());
  }

  /**
   * Returns all active destinations using a definition.
   *
   * @param definitionId - id for the definition
   * @return destinations
   * @throws IOException - exception while interacting with the db
   */
  public List<DestinationConnection> listDestinationsForDefinition(final UUID definitionId) throws IOException {
    final Result<Record> result = database.query(ctx -> ctx.select(asterisk())
        .from(ACTOR)
        .where(ACTOR.ACTOR_TYPE.eq(ActorType.destination))
        .and(ACTOR.ACTOR_DEFINITION_ID.eq(definitionId))
        .andNot(ACTOR.TOMBSTONE).fetch());
    return result.stream().map(DbConverter::buildDestinationConnection).collect(Collectors.toList());
  }

  /**
   * Get connection.
   *
   * @param connectionId connection id
   * @return connection
   * @throws JsonValidationException if the workspace is or contains invalid json
   * @throws ConfigNotFoundException if the config does not exist
   * @throws IOException if there is an issue while interacting with db.
   */
  public StandardSync getStandardSync(final UUID connectionId) throws JsonValidationException, IOException, ConfigNotFoundException {
    return standardSyncPersistence.getStandardSync(connectionId);
  }

  /**
   * Write connection.
   *
   * @param standardSync connection
   * @throws IOException - exception while interacting with the db
   */
  public void writeStandardSync(final StandardSync standardSync) throws IOException {
    standardSyncPersistence.writeStandardSync(standardSync);
  }

  /**
   * For the StandardSyncs related to actorDefinitionId, clear the unsupported protocol version flag
   * if both connectors are now within support range.
   *
   * @param actorDefinitionId the actorDefinitionId to query
   * @param actorType the ActorType of actorDefinitionId
   * @param supportedRange the supported range of protocol versions
   */
  // We have conflicting imports here, ActorType is imported from jooq for most internal uses. Since
  // this is a public method, we should be using the ActorType from airbyte-config.
  public void clearUnsupportedProtocolVersionFlag(final UUID actorDefinitionId,
                                                  final io.airbyte.config.ActorType actorType,
                                                  final AirbyteProtocolVersionRange supportedRange)
      throws IOException {
    standardSyncPersistence.clearUnsupportedProtocolVersionFlag(actorDefinitionId, actorType, supportedRange);
  }

  /**
   * List connections.
   *
   * @return connections
   * @throws IOException if there is an issue while interacting with db.
   */
  public List<StandardSync> listStandardSyncs() throws IOException {
    return standardSyncPersistence.listStandardSync();
  }

  /**
   * List connections using operation.
   *
   * @param operationId operation id.
   * @return Connections that use the operation.
   * @throws IOException if there is an issue while interacting with db.
   */
  public List<StandardSync> listStandardSyncsUsingOperation(final UUID operationId) throws IOException {

    final Result<Record> connectionAndOperationIdsResult = database.query(ctx -> ctx
        // SELECT connection.* plus the connection's associated operationIds as a concatenated list
        .select(
            CONNECTION.asterisk(),
            groupConcat(CONNECTION_OPERATION.OPERATION_ID).separator(OPERATION_IDS_AGG_DELIMITER).as(OPERATION_IDS_AGG_FIELD))
        .from(CONNECTION)

        // inner join with all connection_operation rows that match the connection's id
        .join(CONNECTION_OPERATION).on(CONNECTION_OPERATION.CONNECTION_ID.eq(CONNECTION.ID))

        // only keep rows for connections that have an operationId that matches the input.
        // needs to be a sub query because we want to keep all operationIds for matching connections
        // in the main query
        .where(CONNECTION.ID.in(
            select(CONNECTION.ID).from(CONNECTION).join(CONNECTION_OPERATION).on(CONNECTION_OPERATION.CONNECTION_ID.eq(CONNECTION.ID))
                .where(CONNECTION_OPERATION.OPERATION_ID.eq(operationId))))

        // group by connection.id so that the groupConcat above works
        .groupBy(CONNECTION.ID)).fetch();

    return getStandardSyncsFromResult(connectionAndOperationIdsResult);
  }

  /**
   * List connections for workspace.
   *
   * @param workspaceId workspace id
   * @param includeDeleted include deleted
   * @return list of connections
   * @throws IOException if there is an issue while interacting with db.
   */
  public List<StandardSync> listWorkspaceStandardSyncs(final UUID workspaceId, final boolean includeDeleted) throws IOException {
    return listWorkspaceStandardSyncs(new StandardSyncQuery(workspaceId, null, null, includeDeleted));
  }

  /**
   * List connections for workspace via a query.
   *
   * @param standardSyncQuery query
   * @return list of connections
   * @throws IOException if there is an issue while interacting with db.
   */
  public List<StandardSync> listWorkspaceStandardSyncs(final StandardSyncQuery standardSyncQuery) throws IOException {
    final Result<Record> connectionAndOperationIdsResult = database.query(ctx -> ctx
        // SELECT connection.* plus the connection's associated operationIds as a concatenated list
        .select(
            CONNECTION.asterisk(),
            groupConcat(CONNECTION_OPERATION.OPERATION_ID).separator(OPERATION_IDS_AGG_DELIMITER).as(OPERATION_IDS_AGG_FIELD))
        .from(CONNECTION)

        // left join with all connection_operation rows that match the connection's id.
        // left join includes connections that don't have any connection_operations
        .leftJoin(CONNECTION_OPERATION).on(CONNECTION_OPERATION.CONNECTION_ID.eq(CONNECTION.ID))

        // join with source actors so that we can filter by workspaceId
        .join(ACTOR).on(CONNECTION.SOURCE_ID.eq(ACTOR.ID))
        .where(ACTOR.WORKSPACE_ID.eq(standardSyncQuery.workspaceId)
            .and(standardSyncQuery.destinationId == null || standardSyncQuery.destinationId.isEmpty() ? noCondition()
                : CONNECTION.DESTINATION_ID.in(standardSyncQuery.destinationId))
            .and(standardSyncQuery.sourceId == null || standardSyncQuery.sourceId.isEmpty() ? noCondition()
                : CONNECTION.SOURCE_ID.in(standardSyncQuery.sourceId))
            .and(standardSyncQuery.includeDeleted ? noCondition() : CONNECTION.STATUS.notEqual(StatusType.deprecated)))

        // group by connection.id so that the groupConcat above works
        .groupBy(CONNECTION.ID)).fetch();

    return getStandardSyncsFromResult(connectionAndOperationIdsResult);
  }

  /**
   * List connections that use a source.
   *
   * @param sourceId source id
   * @param includeDeleted include deleted
   * @return connections that use the provided source
   * @throws IOException if there is an issue while interacting with db.
   */
  public List<StandardSync> listConnectionsBySource(final UUID sourceId, final boolean includeDeleted) throws IOException {
    final Result<Record> connectionAndOperationIdsResult = database.query(ctx -> ctx
        .select(
            CONNECTION.asterisk(),
            groupConcat(CONNECTION_OPERATION.OPERATION_ID).separator(OPERATION_IDS_AGG_DELIMITER).as(OPERATION_IDS_AGG_FIELD))
        .from(CONNECTION)
        .leftJoin(CONNECTION_OPERATION).on(CONNECTION_OPERATION.CONNECTION_ID.eq(CONNECTION.ID))
        .where(CONNECTION.SOURCE_ID.eq(sourceId)
            .and(includeDeleted ? noCondition() : CONNECTION.STATUS.notEqual(StatusType.deprecated)))
        .groupBy(CONNECTION.ID)).fetch();

    return getStandardSyncsFromResult(connectionAndOperationIdsResult);
  }

  private List<StandardSync> getStandardSyncsFromResult(final Result<Record> connectionAndOperationIdsResult) {
    final List<StandardSync> standardSyncs = new ArrayList<>();

    for (final Record record : connectionAndOperationIdsResult) {
      final String operationIdsFromRecord = record.get(OPERATION_IDS_AGG_FIELD, String.class);

      // can be null when connection has no connectionOperations
      final List<UUID> operationIds = operationIdsFromRecord == null
          ? Collections.emptyList()
          : Arrays.stream(operationIdsFromRecord.split(OPERATION_IDS_AGG_DELIMITER)).map(UUID::fromString).toList();

      standardSyncs.add(DbConverter.buildStandardSync(record, operationIds));
    }

    return standardSyncs;
  }

  private Stream<StandardSyncOperation> listStandardSyncOperationQuery(final Optional<UUID> configId) throws IOException {
    final Result<Record> result = database.query(ctx -> {
      final SelectJoinStep<Record> query = ctx.select(asterisk()).from(OPERATION);
      if (configId.isPresent()) {
        return query.where(OPERATION.ID.eq(configId.get())).fetch();
      }
      return query.fetch();
    });

    return result.map(ConfigRepository::buildStandardSyncOperation).stream();
  }

  private static StandardSyncOperation buildStandardSyncOperation(final Record record) {
    return new StandardSyncOperation()
        .withOperationId(record.get(OPERATION.ID))
        .withName(record.get(OPERATION.NAME))
        .withWorkspaceId(record.get(OPERATION.WORKSPACE_ID))
        .withOperatorType(Enums.toEnum(record.get(OPERATION.OPERATOR_TYPE, String.class), OperatorType.class).orElseThrow())
        .withOperatorNormalization(Jsons.deserialize(record.get(OPERATION.OPERATOR_NORMALIZATION).data(), OperatorNormalization.class))
        .withOperatorDbt(Jsons.deserialize(record.get(OPERATION.OPERATOR_DBT).data(), OperatorDbt.class))
        .withOperatorWebhook(record.get(OPERATION.OPERATOR_WEBHOOK) == null ? null
            : Jsons.deserialize(record.get(OPERATION.OPERATOR_WEBHOOK).data(), OperatorWebhook.class))
        .withTombstone(record.get(OPERATION.TOMBSTONE));
  }

  /**
   * Get sync operation.
   *
   * @param operationId operation id
   * @return sync operation
   * @throws JsonValidationException if the workspace is or contains invalid json
   * @throws ConfigNotFoundException if the config does not exist
   * @throws IOException if there is an issue while interacting with db.
   */
  public StandardSyncOperation getStandardSyncOperation(final UUID operationId) throws JsonValidationException, IOException, ConfigNotFoundException {
    return listStandardSyncOperationQuery(Optional.of(operationId))
        .findFirst()
        .orElseThrow(() -> new ConfigNotFoundException(ConfigSchema.STANDARD_SYNC_OPERATION, operationId));
  }

  /**
   * Write standard sync operation.
   *
   * @param standardSyncOperation standard sync operation.
   * @throws IOException if there is an issue while interacting with db.
   */
  public void writeStandardSyncOperation(final StandardSyncOperation standardSyncOperation) throws IOException {
    database.transaction(ctx -> {
      writeStandardSyncOperation(Collections.singletonList(standardSyncOperation), ctx);
      return null;
    });
  }

  private void writeStandardSyncOperation(final List<StandardSyncOperation> configs, final DSLContext ctx) {
    final OffsetDateTime timestamp = OffsetDateTime.now();
    configs.forEach((standardSyncOperation) -> {
      final boolean isExistingConfig = ctx.fetchExists(select()
          .from(OPERATION)
          .where(OPERATION.ID.eq(standardSyncOperation.getOperationId())));

      if (isExistingConfig) {
        ctx.update(OPERATION)
            .set(OPERATION.ID, standardSyncOperation.getOperationId())
            .set(OPERATION.WORKSPACE_ID, standardSyncOperation.getWorkspaceId())
            .set(OPERATION.NAME, standardSyncOperation.getName())
            .set(OPERATION.OPERATOR_TYPE, Enums.toEnum(standardSyncOperation.getOperatorType().value(),
                io.airbyte.db.instance.configs.jooq.generated.enums.OperatorType.class).orElseThrow())
            .set(OPERATION.OPERATOR_NORMALIZATION, JSONB.valueOf(Jsons.serialize(standardSyncOperation.getOperatorNormalization())))
            .set(OPERATION.OPERATOR_DBT, JSONB.valueOf(Jsons.serialize(standardSyncOperation.getOperatorDbt())))
            .set(OPERATION.OPERATOR_WEBHOOK, JSONB.valueOf(Jsons.serialize(standardSyncOperation.getOperatorWebhook())))
            .set(OPERATION.TOMBSTONE, standardSyncOperation.getTombstone() != null && standardSyncOperation.getTombstone())
            .set(OPERATION.UPDATED_AT, timestamp)
            .where(OPERATION.ID.eq(standardSyncOperation.getOperationId()))
            .execute();

      } else {
        ctx.insertInto(OPERATION)
            .set(OPERATION.ID, standardSyncOperation.getOperationId())
            .set(OPERATION.WORKSPACE_ID, standardSyncOperation.getWorkspaceId())
            .set(OPERATION.NAME, standardSyncOperation.getName())
            .set(OPERATION.OPERATOR_TYPE, Enums.toEnum(standardSyncOperation.getOperatorType().value(),
                io.airbyte.db.instance.configs.jooq.generated.enums.OperatorType.class).orElseThrow())
            .set(OPERATION.OPERATOR_NORMALIZATION, JSONB.valueOf(Jsons.serialize(standardSyncOperation.getOperatorNormalization())))
            .set(OPERATION.OPERATOR_DBT, JSONB.valueOf(Jsons.serialize(standardSyncOperation.getOperatorDbt())))
            .set(OPERATION.OPERATOR_WEBHOOK, JSONB.valueOf(Jsons.serialize(standardSyncOperation.getOperatorWebhook())))
            .set(OPERATION.TOMBSTONE, standardSyncOperation.getTombstone() != null && standardSyncOperation.getTombstone())
            .set(OPERATION.CREATED_AT, timestamp)
            .set(OPERATION.UPDATED_AT, timestamp)
            .execute();
      }
    });
  }

  /**
   * List standard sync operations.
   *
   * @return standard sync operations.
   * @throws IOException if there is an issue while interacting with db.
   */
  public List<StandardSyncOperation> listStandardSyncOperations() throws IOException {
    return listStandardSyncOperationQuery(Optional.empty()).toList();
  }

  /**
   * Updates {@link io.airbyte.db.instance.configs.jooq.generated.tables.ConnectionOperation} records
   * for the given {@code connectionId}.
   *
   * @param connectionId ID of the associated connection to update operations for
   * @param newOperationIds Set of all operationIds that should be associated to the connection
   * @throws IOException - exception while interacting with the db
   */
  public void updateConnectionOperationIds(final UUID connectionId, final Set<UUID> newOperationIds) throws IOException {
    database.transaction(ctx -> {
      final Set<UUID> existingOperationIds = ctx
          .selectFrom(CONNECTION_OPERATION)
          .where(CONNECTION_OPERATION.CONNECTION_ID.eq(connectionId))
          .fetchSet(CONNECTION_OPERATION.OPERATION_ID);

      final Set<UUID> existingOperationIdsToKeep = Sets.intersection(existingOperationIds, newOperationIds);

      // DELETE existing connection_operation records that aren't in the input list
      final Set<UUID> operationIdsToDelete = Sets.difference(existingOperationIds, existingOperationIdsToKeep);

      ctx.deleteFrom(CONNECTION_OPERATION)
          .where(CONNECTION_OPERATION.CONNECTION_ID.eq(connectionId))
          .and(CONNECTION_OPERATION.OPERATION_ID.in(operationIdsToDelete))
          .execute();

      // INSERT connection_operation records that are in the input list and don't yet exist
      final Set<UUID> operationIdsToAdd = Sets.difference(newOperationIds, existingOperationIdsToKeep);

      operationIdsToAdd.forEach(operationId -> ctx
          .insertInto(CONNECTION_OPERATION)
          .columns(CONNECTION_OPERATION.ID, CONNECTION_OPERATION.CONNECTION_ID, CONNECTION_OPERATION.OPERATION_ID)
          .values(UUID.randomUUID(), connectionId, operationId)
          .execute());

      return null;
    });
  }

  /**
   * Delete standard sync operation.
   *
   * @param standardSyncOperationId standard sync operation id
   * @throws IOException if there is an issue while interacting with db.
   */
  public void deleteStandardSyncOperation(final UUID standardSyncOperationId) throws IOException {
    database.transaction(ctx -> {
      ctx.deleteFrom(CONNECTION_OPERATION)
          .where(CONNECTION_OPERATION.OPERATION_ID.eq(standardSyncOperationId)).execute();
      ctx.update(OPERATION)
          .set(OPERATION.TOMBSTONE, true)
          .where(OPERATION.ID.eq(standardSyncOperationId)).execute();
      return null;
    });
  }

  private Stream<SourceOAuthParameter> listSourceOauthParamQuery(final Optional<UUID> configId) throws IOException {
    final Result<Record> result = database.query(ctx -> {
      final SelectJoinStep<Record> query = ctx.select(asterisk()).from(ACTOR_OAUTH_PARAMETER);
      if (configId.isPresent()) {
        return query.where(ACTOR_OAUTH_PARAMETER.ACTOR_TYPE.eq(ActorType.source), ACTOR_OAUTH_PARAMETER.ID.eq(configId.get())).fetch();
      }
      return query.where(ACTOR_OAUTH_PARAMETER.ACTOR_TYPE.eq(ActorType.source)).fetch();
    });

    return result.map(DbConverter::buildSourceOAuthParameter).stream();
  }

  /**
   * Get source oauth parameter.
   *
   * @param workspaceId workspace id
   * @param sourceDefinitionId source definition id
   * @return source oauth parameter
   * @throws IOException if there is an issue while interacting with db.
   */
  public Optional<SourceOAuthParameter> getSourceOAuthParamByDefinitionIdOptional(final UUID workspaceId, final UUID sourceDefinitionId)
      throws IOException {
    final Result<Record> result = database.query(ctx -> {
      final SelectJoinStep<Record> query = ctx.select(asterisk()).from(ACTOR_OAUTH_PARAMETER);
      return query.where(ACTOR_OAUTH_PARAMETER.ACTOR_TYPE.eq(ActorType.source),
          ACTOR_OAUTH_PARAMETER.WORKSPACE_ID.eq(workspaceId),
          ACTOR_OAUTH_PARAMETER.ACTOR_DEFINITION_ID.eq(sourceDefinitionId)).fetch();
    });

    return result.stream().findFirst().map(DbConverter::buildSourceOAuthParameter);
  }

  /**
   * Write source oauth param.
   *
   * @param sourceOAuthParameter source oauth param
   * @throws IOException if there is an issue while interacting with db.
   */
  public void writeSourceOAuthParam(final SourceOAuthParameter sourceOAuthParameter) throws IOException {
    database.transaction(ctx -> {
      writeSourceOauthParameter(Collections.singletonList(sourceOAuthParameter), ctx);
      return null;
    });
  }

  private void writeSourceOauthParameter(final List<SourceOAuthParameter> configs, final DSLContext ctx) {
    final OffsetDateTime timestamp = OffsetDateTime.now();
    configs.forEach((sourceOAuthParameter) -> {
      final boolean isExistingConfig = ctx.fetchExists(select()
          .from(ACTOR_OAUTH_PARAMETER)
          .where(ACTOR_OAUTH_PARAMETER.ID.eq(sourceOAuthParameter.getOauthParameterId())));

      if (isExistingConfig) {
        ctx.update(ACTOR_OAUTH_PARAMETER)
            .set(ACTOR_OAUTH_PARAMETER.ID, sourceOAuthParameter.getOauthParameterId())
            .set(ACTOR_OAUTH_PARAMETER.WORKSPACE_ID, sourceOAuthParameter.getWorkspaceId())
            .set(ACTOR_OAUTH_PARAMETER.ACTOR_DEFINITION_ID, sourceOAuthParameter.getSourceDefinitionId())
            .set(ACTOR_OAUTH_PARAMETER.CONFIGURATION, JSONB.valueOf(Jsons.serialize(sourceOAuthParameter.getConfiguration())))
            .set(ACTOR_OAUTH_PARAMETER.ACTOR_TYPE, ActorType.source)
            .set(ACTOR_OAUTH_PARAMETER.UPDATED_AT, timestamp)
            .where(ACTOR_OAUTH_PARAMETER.ID.eq(sourceOAuthParameter.getOauthParameterId()))
            .execute();
      } else {
        ctx.insertInto(ACTOR_OAUTH_PARAMETER)
            .set(ACTOR_OAUTH_PARAMETER.ID, sourceOAuthParameter.getOauthParameterId())
            .set(ACTOR_OAUTH_PARAMETER.WORKSPACE_ID, sourceOAuthParameter.getWorkspaceId())
            .set(ACTOR_OAUTH_PARAMETER.ACTOR_DEFINITION_ID, sourceOAuthParameter.getSourceDefinitionId())
            .set(ACTOR_OAUTH_PARAMETER.CONFIGURATION, JSONB.valueOf(Jsons.serialize(sourceOAuthParameter.getConfiguration())))
            .set(ACTOR_OAUTH_PARAMETER.ACTOR_TYPE, ActorType.source)
            .set(ACTOR_OAUTH_PARAMETER.CREATED_AT, timestamp)
            .set(ACTOR_OAUTH_PARAMETER.UPDATED_AT, timestamp)
            .execute();
      }
    });
  }

  /**
   * List source oauth parameters.
   *
   * @return oauth parameters
   * @throws JsonValidationException if the workspace is or contains invalid json
   * @throws IOException if there is an issue while interacting with db.
   */
  public List<SourceOAuthParameter> listSourceOAuthParam() throws JsonValidationException, IOException {
    return listSourceOauthParamQuery(Optional.empty()).toList();
  }

  /**
   * List destination oauth param query. If configId is present only returns the config for that oauth
   * parameter id. if not present then lists all.
   *
   * @param configId oauth parameter id optional.
   * @return stream of destination oauth params
   * @throws IOException if there is an issue while interacting with db.
   */
  private Stream<DestinationOAuthParameter> listDestinationOauthParamQuery(final Optional<UUID> configId)
      throws IOException {
    final Result<Record> result = database.query(ctx -> {
      final SelectJoinStep<Record> query = ctx.select(asterisk()).from(ACTOR_OAUTH_PARAMETER);
      if (configId.isPresent()) {
        return query.where(ACTOR_OAUTH_PARAMETER.ACTOR_TYPE.eq(ActorType.destination), ACTOR_OAUTH_PARAMETER.ID.eq(configId.get())).fetch();
      }
      return query.where(ACTOR_OAUTH_PARAMETER.ACTOR_TYPE.eq(ActorType.destination)).fetch();
    });

    return result.map(DbConverter::buildDestinationOAuthParameter).stream();
  }

  /**
   * Get destination oauth parameter.
   *
   * @param workspaceId workspace id
   * @param destinationDefinitionId destination definition id
   * @return oauth parameters if present
   * @throws IOException if there is an issue while interacting with db.
   */
  public Optional<DestinationOAuthParameter> getDestinationOAuthParamByDefinitionIdOptional(final UUID workspaceId,
                                                                                            final UUID destinationDefinitionId)
      throws IOException {
    final Result<Record> result = database.query(ctx -> {
      final SelectJoinStep<Record> query = ctx.select(asterisk()).from(ACTOR_OAUTH_PARAMETER);
      return query.where(ACTOR_OAUTH_PARAMETER.ACTOR_TYPE.eq(ActorType.destination),
          ACTOR_OAUTH_PARAMETER.WORKSPACE_ID.eq(workspaceId),
          ACTOR_OAUTH_PARAMETER.ACTOR_DEFINITION_ID.eq(destinationDefinitionId)).fetch();
    });

    return result.stream().findFirst().map(DbConverter::buildDestinationOAuthParameter);
  }

  /**
   * Write destination oauth param.
   *
   * @param destinationOAuthParameter destination oauth parameter
   * @throws IOException if there is an issue while interacting with db.
   */
  public void writeDestinationOAuthParam(final DestinationOAuthParameter destinationOAuthParameter) throws IOException {
    database.transaction(ctx -> {
      writeDestinationOauthParameter(Collections.singletonList(destinationOAuthParameter), ctx);
      return null;
    });
  }

  private void writeDestinationOauthParameter(final List<DestinationOAuthParameter> configs, final DSLContext ctx) {
    final OffsetDateTime timestamp = OffsetDateTime.now();
    configs.forEach((destinationOAuthParameter) -> {
      final boolean isExistingConfig = ctx.fetchExists(select()
          .from(ACTOR_OAUTH_PARAMETER)
          .where(ACTOR_OAUTH_PARAMETER.ID.eq(destinationOAuthParameter.getOauthParameterId())));

      if (isExistingConfig) {
        ctx.update(ACTOR_OAUTH_PARAMETER)
            .set(ACTOR_OAUTH_PARAMETER.ID, destinationOAuthParameter.getOauthParameterId())
            .set(ACTOR_OAUTH_PARAMETER.WORKSPACE_ID, destinationOAuthParameter.getWorkspaceId())
            .set(ACTOR_OAUTH_PARAMETER.ACTOR_DEFINITION_ID, destinationOAuthParameter.getDestinationDefinitionId())
            .set(ACTOR_OAUTH_PARAMETER.CONFIGURATION, JSONB.valueOf(Jsons.serialize(destinationOAuthParameter.getConfiguration())))
            .set(ACTOR_OAUTH_PARAMETER.ACTOR_TYPE, ActorType.destination)
            .set(ACTOR_OAUTH_PARAMETER.UPDATED_AT, timestamp)
            .where(ACTOR_OAUTH_PARAMETER.ID.eq(destinationOAuthParameter.getOauthParameterId()))
            .execute();

      } else {
        ctx.insertInto(ACTOR_OAUTH_PARAMETER)
            .set(ACTOR_OAUTH_PARAMETER.ID, destinationOAuthParameter.getOauthParameterId())
            .set(ACTOR_OAUTH_PARAMETER.WORKSPACE_ID, destinationOAuthParameter.getWorkspaceId())
            .set(ACTOR_OAUTH_PARAMETER.ACTOR_DEFINITION_ID, destinationOAuthParameter.getDestinationDefinitionId())
            .set(ACTOR_OAUTH_PARAMETER.CONFIGURATION, JSONB.valueOf(Jsons.serialize(destinationOAuthParameter.getConfiguration())))
            .set(ACTOR_OAUTH_PARAMETER.ACTOR_TYPE, ActorType.destination)
            .set(ACTOR_OAUTH_PARAMETER.CREATED_AT, timestamp)
            .set(ACTOR_OAUTH_PARAMETER.UPDATED_AT, timestamp)
            .execute();
      }
    });

  }

  /**
   * List destination oauth params.
   *
   * @return list destination oauth params
   * @throws JsonValidationException if the workspace is or contains invalid json
   * @throws IOException if there is an issue while interacting with db.
   */
  public List<DestinationOAuthParameter> listDestinationOAuthParam() throws JsonValidationException, IOException {
    return listDestinationOauthParamQuery(Optional.empty()).toList();
  }

  private Map<UUID, AirbyteCatalog> findCatalogByHash(final String catalogHash, final DSLContext context) {
    final Result<Record2<UUID, JSONB>> records = context.select(ACTOR_CATALOG.ID, ACTOR_CATALOG.CATALOG)
        .from(ACTOR_CATALOG)
        .where(ACTOR_CATALOG.CATALOG_HASH.eq(catalogHash)).fetch();

    final Map<UUID, AirbyteCatalog> result = new HashMap<>();
    for (final Record record : records) {
      // We do not apply the on-the-fly migration here because the only caller is getOrInsertActorCatalog
      // which is using this to figure out if the catalog has already been inserted. Migrating on the fly
      // here will cause us to add a duplicate each time we check for existence of a catalog.
      final AirbyteCatalog catalog = Jsons.deserialize(record.get(ACTOR_CATALOG.CATALOG).toString(), AirbyteCatalog.class);
      result.put(record.get(ACTOR_CATALOG.ID), catalog);
    }
    return result;
  }

  /**
   * Updates the database with the most up-to-date source and destination definitions in the connector
   * catalog.
   *
   * @param seedSourceDefs - most up-to-date source definitions
   * @param seedDestDefs - most up-to-date destination definitions
   * @throws IOException - throws if exception when interacting with db
   */
  public void seedActorDefinitions(final List<StandardSourceDefinition> seedSourceDefs, final List<StandardDestinationDefinition> seedDestDefs)
      throws IOException {
    actorDefinitionMigrator.migrate(seedSourceDefs, seedDestDefs);
  }

  /**
   * Pair of source and its associated definition.
   *
   * Data-carrier records to hold combined result of query for a Source or Destination and its
   * corresponding Definition. This enables the API layer to process combined information about a
   * Source/Destination/Definition pair without requiring two separate queries and in-memory join
   * operation, because the config models are grouped immediately in the repository layer.
   *
   * @param source source
   * @param definition its corresponding definition
   */
  @VisibleForTesting
  public record SourceAndDefinition(SourceConnection source, StandardSourceDefinition definition) {

  }

  /**
   * Pair of destination and its associated definition.
   *
   * @param destination destination
   * @param definition its corresponding definition
   */
  @VisibleForTesting
  public record DestinationAndDefinition(DestinationConnection destination, StandardDestinationDefinition definition) {

  }

  /**
   * Get source and definition from sources ids.
   *
   * @param sourceIds source ids
   * @return pair of source and definition
   * @throws IOException if there is an issue while interacting with db.
   */
  public List<SourceAndDefinition> getSourceAndDefinitionsFromSourceIds(final List<UUID> sourceIds) throws IOException {
    final Result<Record> records = database.query(ctx -> ctx
        .select(ACTOR.asterisk(), ACTOR_DEFINITION.asterisk())
        .from(ACTOR)
        .join(ACTOR_DEFINITION)
        .on(ACTOR.ACTOR_DEFINITION_ID.eq(ACTOR_DEFINITION.ID))
        .where(ACTOR.ACTOR_TYPE.eq(ActorType.source), ACTOR.ID.in(sourceIds))
        .fetch());

    final List<SourceAndDefinition> sourceAndDefinitions = new ArrayList<>();

    for (final Record record : records) {
      final SourceConnection source = DbConverter.buildSourceConnection(record);
      final StandardSourceDefinition definition = DbConverter.buildStandardSourceDefinition(record);
      sourceAndDefinitions.add(new SourceAndDefinition(source, definition));
    }

    return sourceAndDefinitions;
  }

  /**
   * Get destination and definition from destinations ids.
   *
   * @param destinationIds destination ids
   * @return pair of destination and definition
   * @throws IOException if there is an issue while interacting with db.
   */
  public List<DestinationAndDefinition> getDestinationAndDefinitionsFromDestinationIds(final List<UUID> destinationIds) throws IOException {
    final Result<Record> records = database.query(ctx -> ctx
        .select(ACTOR.asterisk(), ACTOR_DEFINITION.asterisk())
        .from(ACTOR)
        .join(ACTOR_DEFINITION)
        .on(ACTOR.ACTOR_DEFINITION_ID.eq(ACTOR_DEFINITION.ID))
        .where(ACTOR.ACTOR_TYPE.eq(ActorType.destination), ACTOR.ID.in(destinationIds))
        .fetch());

    final List<DestinationAndDefinition> destinationAndDefinitions = new ArrayList<>();

    for (final Record record : records) {
      final DestinationConnection destination = DbConverter.buildDestinationConnection(record);
      final StandardDestinationDefinition definition = DbConverter.buildStandardDestinationDefinition(record);
      destinationAndDefinitions.add(new DestinationAndDefinition(destination, definition));
    }

    return destinationAndDefinitions;
  }

  /**
   * Get actor catalog.
   *
   * @param actorCatalogId actor catalog id
   * @return actor catalog
   * @throws ConfigNotFoundException if the config does not exist
   * @throws IOException if there is an issue while interacting with db.
   */
  public ActorCatalog getActorCatalogById(final UUID actorCatalogId)
      throws IOException, ConfigNotFoundException {
    final Result<Record> result = database.query(ctx -> ctx.select(ACTOR_CATALOG.asterisk())
        .from(ACTOR_CATALOG).where(ACTOR_CATALOG.ID.eq(actorCatalogId))).fetch();

    if (result.size() > 0) {
      return DbConverter.buildActorCatalog(result.get(0));
    }
    throw new ConfigNotFoundException(ConfigSchema.ACTOR_CATALOG, actorCatalogId);
  }

  /**
   * Store an Airbyte catalog in DB if it is not present already.
   *
   * Checks in the config DB if the catalog is present already, if so returns it identifier. It is not
   * present, it is inserted in DB with a new identifier and that identifier is returned.
   *
   * @param airbyteCatalog An Airbyte catalog to cache
   * @param context - db context
   * @return the db identifier for the cached catalog.
   */
  private UUID getOrInsertActorCatalog(final AirbyteCatalog airbyteCatalog,
                                       final DSLContext context,
                                       final OffsetDateTime timestamp) {
    final HashFunction hashFunction = Hashing.murmur3_32_fixed();
    final String catalogHash = hashFunction.hashBytes(Jsons.serialize(airbyteCatalog).getBytes(
        Charsets.UTF_8)).toString();
    final Map<UUID, AirbyteCatalog> catalogs = findCatalogByHash(catalogHash, context);

    for (final Map.Entry<UUID, AirbyteCatalog> entry : catalogs.entrySet()) {
      if (entry.getValue().equals(airbyteCatalog)) {
        return entry.getKey();
      }
    }

    final UUID catalogId = UUID.randomUUID();
    context.insertInto(ACTOR_CATALOG)
        .set(ACTOR_CATALOG.ID, catalogId)
        .set(ACTOR_CATALOG.CATALOG, JSONB.valueOf(Jsons.serialize(airbyteCatalog)))
        .set(ACTOR_CATALOG.CATALOG_HASH, catalogHash)
        .set(ACTOR_CATALOG.CREATED_AT, timestamp)
        .set(ACTOR_CATALOG.MODIFIED_AT, timestamp).execute();
    return catalogId;
  }

  /**
   * Get most actor catalog for source.
   *
   * @param actorId actor id
   * @param actorVersion actor definition version used to make this actor
   * @param configHash config hash for actor
   * @return actor catalog for config has and actor version
   * @throws IOException - error while interacting with db
   */
  public Optional<ActorCatalog> getActorCatalog(final UUID actorId,
                                                final String actorVersion,
                                                final String configHash)
      throws IOException {
    final Result<Record> records = database.transaction(ctx -> ctx.select(ACTOR_CATALOG.asterisk())
        .from(ACTOR_CATALOG).join(ACTOR_CATALOG_FETCH_EVENT)
        .on(ACTOR_CATALOG.ID.eq(ACTOR_CATALOG_FETCH_EVENT.ACTOR_CATALOG_ID))
        .where(ACTOR_CATALOG_FETCH_EVENT.ACTOR_ID.eq(actorId))
        .and(ACTOR_CATALOG_FETCH_EVENT.ACTOR_VERSION.eq(actorVersion))
        .and(ACTOR_CATALOG_FETCH_EVENT.CONFIG_HASH.eq(configHash))
        .orderBy(ACTOR_CATALOG_FETCH_EVENT.CREATED_AT.desc()).limit(1)).fetch();

    return records.stream().findFirst().map(DbConverter::buildActorCatalog);
  }

  /**
   * Get most recent actor catalog for source.
   *
   * @param sourceId source id
   * @return current actor catalog with updated at
   * @throws IOException - error while interacting with db
   */
  public Optional<ActorCatalogWithUpdatedAt> getMostRecentSourceActorCatalog(final UUID sourceId) throws IOException {
    final Result<Record> records = database.query(ctx -> ctx.select(ACTOR_CATALOG.asterisk(), ACTOR_CATALOG_FETCH_EVENT.CREATED_AT)
        .from(ACTOR_CATALOG)
        .join(ACTOR_CATALOG_FETCH_EVENT)
        .on(ACTOR_CATALOG_FETCH_EVENT.ACTOR_CATALOG_ID.eq(ACTOR_CATALOG.ID))
        .where(ACTOR_CATALOG_FETCH_EVENT.ACTOR_ID.eq(sourceId))
        .orderBy(ACTOR_CATALOG_FETCH_EVENT.CREATED_AT.desc()).limit(1).fetch());
    return records.stream().findFirst().map(DbConverter::buildActorCatalogWithUpdatedAt);
  }

  /**
   * Get most recent actor catalog for source.
   *
   * @param sourceId source id
   * @return current actor catalog
   * @throws IOException - error while interacting with db
   */
  public Optional<ActorCatalog> getMostRecentActorCatalogForSource(final UUID sourceId) throws IOException {
    final Result<Record> records = database.query(ctx -> ctx.select(ACTOR_CATALOG.asterisk())
        .from(ACTOR_CATALOG)
        .join(ACTOR_CATALOG_FETCH_EVENT)
        .on(ACTOR_CATALOG_FETCH_EVENT.ACTOR_CATALOG_ID.eq(ACTOR_CATALOG.ID))
        .where(ACTOR_CATALOG_FETCH_EVENT.ACTOR_ID.eq(sourceId))
        .orderBy(ACTOR_CATALOG_FETCH_EVENT.CREATED_AT.desc()).limit(1).fetch());
    return records.stream().findFirst().map(DbConverter::buildActorCatalog);
  }

  /**
   * Get most recent actor catalog fetch event for source.
   *
   * @param sourceId source id
   * @return last actor catalog fetch event
   * @throws IOException - error while interacting with db
   */
  public Optional<ActorCatalogFetchEvent> getMostRecentActorCatalogFetchEventForSource(final UUID sourceId) throws IOException {

    final Result<Record> records = database.query(ctx -> ctx.select(ACTOR_CATALOG_FETCH_EVENT.asterisk())
        .from(ACTOR_CATALOG_FETCH_EVENT)
        .where(ACTOR_CATALOG_FETCH_EVENT.ACTOR_ID.eq(sourceId))
        .orderBy(ACTOR_CATALOG_FETCH_EVENT.CREATED_AT.desc()).limit(1).fetch());
    return records.stream().findFirst().map(DbConverter::buildActorCatalogFetchEvent);
  }

  /**
   * Get most recent actor catalog fetch event for sources.
   *
   * @param sourceIds source ids
   * @return map of source id to the last actor catalog fetch event
   * @throws IOException - error while interacting with db
   */
  @SuppressWarnings({"unused", "SqlNoDataSourceInspection"})
  public Map<UUID, ActorCatalogFetchEvent> getMostRecentActorCatalogFetchEventForSources(final List<UUID> sourceIds) throws IOException {
    // noinspection SqlResolve
    if (sourceIds.isEmpty()) {
      return Collections.emptyMap();
    }
    return database.query(ctx -> ctx.fetch(
        """
        select distinct actor_catalog_id, actor_id, created_at from
          (select
            actor_catalog_id,
            actor_id,
            created_at,
            row_number() over (partition by actor_id order by created_at desc) as creation_order_row_number
          from public.actor_catalog_fetch_event
          where actor_id in ({0})
          ) table_with_rank
        where creation_order_row_number = 1;
        """,
        DSL.list(sourceIds.stream().map(DSL::value).collect(Collectors.toList()))))
        .stream().map(DbConverter::buildActorCatalogFetchEvent)
        .collect(Collectors.toMap(ActorCatalogFetchEvent::getActorId, record -> record));
  }

  /**
   * Stores source catalog information.
   *
   * This function is called each time the schema of a source is fetched. This can occur because the
   * source is set up for the first time, because the configuration or version of the connector
   * changed or because the user explicitly requested a schema refresh. Schemas are stored separately
   * and de-duplicated upon insertion. Once a schema has been successfully stored, a call to
   * getActorCatalog(actorId, connectionVersion, configurationHash) will return the most recent schema
   * stored for those parameters.
   *
   * @param catalog - catalog that was fetched.
   * @param actorId - actor the catalog was fetched by
   * @param connectorVersion - version of the connector when catalog was fetched
   * @param configurationHash - hash of the config of the connector when catalog was fetched
   * @return The identifier (UUID) of the fetch event inserted in the database
   * @throws IOException - error while interacting with db
   */
  public UUID writeActorCatalogFetchEvent(final AirbyteCatalog catalog,
                                          final UUID actorId,
                                          final String connectorVersion,
                                          final String configurationHash)
      throws IOException {
    final OffsetDateTime timestamp = OffsetDateTime.now();
    final UUID fetchEventID = UUID.randomUUID();
    return database.transaction(ctx -> {
      final UUID catalogId = getOrInsertActorCatalog(catalog, ctx, timestamp);
      ctx.insertInto(ACTOR_CATALOG_FETCH_EVENT)
          .set(ACTOR_CATALOG_FETCH_EVENT.ID, fetchEventID)
          .set(ACTOR_CATALOG_FETCH_EVENT.ACTOR_ID, actorId)
          .set(ACTOR_CATALOG_FETCH_EVENT.ACTOR_CATALOG_ID, catalogId)
          .set(ACTOR_CATALOG_FETCH_EVENT.CONFIG_HASH, configurationHash)
          .set(ACTOR_CATALOG_FETCH_EVENT.ACTOR_VERSION, connectorVersion)
          .set(ACTOR_CATALOG_FETCH_EVENT.MODIFIED_AT, timestamp)
          .set(ACTOR_CATALOG_FETCH_EVENT.CREATED_AT, timestamp).execute();
      return catalogId;
    });
  }

  /**
   * Count connections in workspace.
   *
   * @param workspaceId workspace id
   * @return number of connections in workspace
   * @throws IOException if there is an issue while interacting with db.
   */
  public int countConnectionsForWorkspace(final UUID workspaceId) throws IOException {
    return database.query(ctx -> ctx.selectCount()
        .from(CONNECTION)
        .join(ACTOR).on(CONNECTION.SOURCE_ID.eq(ACTOR.ID))
        .where(ACTOR.WORKSPACE_ID.eq(workspaceId))
        .and(CONNECTION.STATUS.notEqual(StatusType.deprecated))
        .andNot(ACTOR.TOMBSTONE)).fetchOne().into(int.class);
  }

  /**
   * Count sources in workspace.
   *
   * @param workspaceId workspace id
   * @return number of sources in workspace
   * @throws IOException if there is an issue while interacting with db.
   */
  public int countSourcesForWorkspace(final UUID workspaceId) throws IOException {
    return database.query(ctx -> ctx.selectCount()
        .from(ACTOR)
        .where(ACTOR.WORKSPACE_ID.equal(workspaceId))
        .and(ACTOR.ACTOR_TYPE.eq(ActorType.source))
        .andNot(ACTOR.TOMBSTONE)).fetchOne().into(int.class);
  }

  /**
   * Count destinations in workspace.
   *
   * @param workspaceId workspace id
   * @return number of destinations in workspace
   * @throws IOException if there is an issue while interacting with db.
   */
  public int countDestinationsForWorkspace(final UUID workspaceId) throws IOException {
    return database.query(ctx -> ctx.selectCount()
        .from(ACTOR)
        .where(ACTOR.WORKSPACE_ID.equal(workspaceId))
        .and(ACTOR.ACTOR_TYPE.eq(ActorType.destination))
        .andNot(ACTOR.TOMBSTONE)).fetchOne().into(int.class);
  }

  /**
   * The following methods are present to allow the JobCreationAndStatusUpdateActivity class to emit
   * metrics without exposing the underlying database connection.
   *
   * @param srcId source id
   * @param dstId destination id
   * @return release stages of source and destination
   * @throws IOException if there is an issue while interacting with db.
   */
  public List<ReleaseStage> getSrcIdAndDestIdToReleaseStages(final UUID srcId, final UUID dstId) throws IOException {
    return database.query(ctx -> MetricQueries.srcIdAndDestIdToReleaseStages(ctx, srcId, dstId));
  }

  /**
   * Get release stages for job id.
   *
   * @param jobId job id
   * @return release stages
   * @throws IOException if there is an issue while interacting with db.
   */
  public List<ReleaseStage> getJobIdToReleaseStages(final long jobId) throws IOException {
    return database.query(ctx -> MetricQueries.jobIdToReleaseStages(ctx, jobId));
  }

  private Condition includeTombstones(final Field<Boolean> tombstoneField, final boolean includeTombstones) {
    if (includeTombstones) {
      return DSL.trueCondition();
    } else {
      return tombstoneField.eq(false);
    }
  }

  /**
   * Get workspace service account without secrets.
   *
   * @param workspaceId workspace id
   * @return workspace service account
   * @throws ConfigNotFoundException if the config does not exist
   * @throws IOException if there is an issue while interacting with db.
   */
  public WorkspaceServiceAccount getWorkspaceServiceAccountNoSecrets(final UUID workspaceId) throws IOException, ConfigNotFoundException {
    // breaking the pattern of doing a list query, because we never want to list this resource without
    // scoping by workspace id.
    return database.query(ctx -> ctx.select(asterisk()).from(WORKSPACE_SERVICE_ACCOUNT)
        .where(WORKSPACE_SERVICE_ACCOUNT.WORKSPACE_ID.eq(workspaceId))
        .fetch())
        .map(DbConverter::buildWorkspaceServiceAccount)
        .stream()
        .findFirst()
        .orElseThrow(() -> new ConfigNotFoundException(ConfigSchema.WORKSPACE_SERVICE_ACCOUNT, workspaceId));
  }

  /**
   * Write workspace service account with no secrets.
   *
   * @param workspaceServiceAccount workspace service account
   * @throws IOException if there is an issue while interacting with db.
   */
  public void writeWorkspaceServiceAccountNoSecrets(final WorkspaceServiceAccount workspaceServiceAccount) throws IOException {
    database.transaction(ctx -> {
      writeWorkspaceServiceAccount(Collections.singletonList(workspaceServiceAccount), ctx);
      return null;
    });
  }

  /**
   * Write workspace service account.
   *
   * @param configs list of workspace service account
   * @param ctx database context
   */
  private void writeWorkspaceServiceAccount(final List<WorkspaceServiceAccount> configs, final DSLContext ctx) {
    final OffsetDateTime timestamp = OffsetDateTime.now();
    configs.forEach((workspaceServiceAccount) -> {
      final boolean isExistingConfig = ctx.fetchExists(select()
          .from(WORKSPACE_SERVICE_ACCOUNT)
          .where(WORKSPACE_SERVICE_ACCOUNT.WORKSPACE_ID.eq(workspaceServiceAccount.getWorkspaceId())));

      if (isExistingConfig) {
        ctx.update(WORKSPACE_SERVICE_ACCOUNT)
            .set(WORKSPACE_SERVICE_ACCOUNT.WORKSPACE_ID, workspaceServiceAccount.getWorkspaceId())
            .set(WORKSPACE_SERVICE_ACCOUNT.SERVICE_ACCOUNT_ID, workspaceServiceAccount.getServiceAccountId())
            .set(WORKSPACE_SERVICE_ACCOUNT.SERVICE_ACCOUNT_EMAIL, workspaceServiceAccount.getServiceAccountEmail())
            .set(WORKSPACE_SERVICE_ACCOUNT.JSON_CREDENTIAL, JSONB.valueOf(Jsons.serialize(workspaceServiceAccount.getJsonCredential())))
            .set(WORKSPACE_SERVICE_ACCOUNT.HMAC_KEY, JSONB.valueOf(Jsons.serialize(workspaceServiceAccount.getHmacKey())))
            .set(WORKSPACE_SERVICE_ACCOUNT.UPDATED_AT, timestamp)
            .where(WORKSPACE_SERVICE_ACCOUNT.WORKSPACE_ID.eq(workspaceServiceAccount.getWorkspaceId()))
            .execute();
      } else {
        ctx.insertInto(WORKSPACE_SERVICE_ACCOUNT)
            .set(WORKSPACE_SERVICE_ACCOUNT.WORKSPACE_ID, workspaceServiceAccount.getWorkspaceId())
            .set(WORKSPACE_SERVICE_ACCOUNT.SERVICE_ACCOUNT_ID, workspaceServiceAccount.getServiceAccountId())
            .set(WORKSPACE_SERVICE_ACCOUNT.SERVICE_ACCOUNT_EMAIL, workspaceServiceAccount.getServiceAccountEmail())
            .set(WORKSPACE_SERVICE_ACCOUNT.JSON_CREDENTIAL, JSONB.valueOf(Jsons.serialize(workspaceServiceAccount.getJsonCredential())))
            .set(WORKSPACE_SERVICE_ACCOUNT.HMAC_KEY, JSONB.valueOf(Jsons.serialize(workspaceServiceAccount.getHmacKey())))
            .set(WORKSPACE_SERVICE_ACCOUNT.CREATED_AT, timestamp)
            .set(WORKSPACE_SERVICE_ACCOUNT.UPDATED_AT, timestamp)
            .execute();
      }
    });
  }

  /**
   * Get all streams for connection.
   *
   * @param connectionId connection id
   * @return list of streams for connection
   * @throws ConfigNotFoundException if the config does not exist
   * @throws IOException if there is an issue while interacting with db.
   */
  public List<StreamDescriptor> getAllStreamsForConnection(final UUID connectionId) throws ConfigNotFoundException, IOException {
    return standardSyncPersistence.getAllStreamsForConnection(connectionId);
  }

  /**
   * Get configured catalog for connection.
   *
   * @param connectionId connection id
   * @return configured catalog
   * @throws JsonValidationException if the workspace is or contains invalid json
   * @throws ConfigNotFoundException if the config does not exist
   * @throws IOException if there is an issue while interacting with db.
   */
  public ConfiguredAirbyteCatalog getConfiguredCatalogForConnection(final UUID connectionId)
      throws JsonValidationException, ConfigNotFoundException, IOException {
    final StandardSync standardSync = getStandardSync(connectionId);
    return standardSync.getCatalog();
  }

  /**
   * Get geography for a connection.
   *
   * @param connectionId connection id
   * @return geography
   * @throws IOException exception while interacting with the db
   */
  public Geography getGeographyForConnection(final UUID connectionId) throws IOException {
    return database.query(ctx -> ctx.select(CONNECTION.GEOGRAPHY)
        .from(CONNECTION)
        .where(CONNECTION.ID.eq(connectionId))
        .limit(1))
        .fetchOneInto(Geography.class);
  }

  /**
   * Get geography for a workspace.
   *
   * @param workspaceId workspace id
   * @return geography
   * @throws IOException exception while interacting with the db
   */
  public Geography getGeographyForWorkspace(final UUID workspaceId) throws IOException {
    return database.query(ctx -> ctx.select(WORKSPACE.GEOGRAPHY)
        .from(WORKSPACE)
        .where(WORKSPACE.ID.eq(workspaceId))
        .limit(1))
        .fetchOneInto(Geography.class);
  }

  /**
   * Specialized query for efficiently determining eligibility for the Free Connector Program. If a
   * workspace has at least one Alpha or Beta connector, users of that workspace will be prompted to
   * sign up for the program. This check is performed on nearly every page load so the query needs to
   * be as efficient as possible.
   *
   * @param workspaceId ID of the workspace to check connectors for
   * @return boolean indicating if an alpha or beta connector exists within the workspace
   */
  public boolean getWorkspaceHasAlphaOrBetaConnector(final UUID workspaceId) throws IOException {
    final Condition releaseStageAlphaOrBeta = ACTOR_DEFINITION.RELEASE_STAGE.eq(ReleaseStage.alpha)
        .or(ACTOR_DEFINITION.RELEASE_STAGE.eq(ReleaseStage.beta));

    final Integer countResult = database.query(ctx -> ctx.selectCount()
        .from(ACTOR)
        .join(ACTOR_DEFINITION).on(ACTOR_DEFINITION.ID.eq(ACTOR.ACTOR_DEFINITION_ID))
        .where(ACTOR.WORKSPACE_ID.eq(workspaceId))
        .and(ACTOR.TOMBSTONE.notEqual(true))
        .and(releaseStageAlphaOrBeta))
        .fetchOneInto(Integer.class);

    return countResult > 0;
  }

  /**
   * Specialized query for efficiently determining a connection's eligibility for the Free Connector
   * Program. If a connection has at least one Alpha or Beta connector, it will be free to use as long
   * as the workspace is enrolled in the Free Connector Program. This check is used to allow free
   * connections to continue running even when a workspace runs out of credits.
   *
   * @param connectionId ID of the connection to check connectors for
   * @return boolean indicating if an alpha or beta connector is used by the connection
   */
  public boolean getConnectionHasAlphaOrBetaConnector(final UUID connectionId) throws IOException {
    final Condition releaseStageAlphaOrBeta = ACTOR_DEFINITION.RELEASE_STAGE.eq(ReleaseStage.alpha)
        .or(ACTOR_DEFINITION.RELEASE_STAGE.eq(ReleaseStage.beta));

    final Integer countResult = database.query(ctx -> ctx.selectCount()
        .from(CONNECTION)
        .join(ACTOR).on(ACTOR.ID.eq(CONNECTION.SOURCE_ID).or(ACTOR.ID.eq(CONNECTION.DESTINATION_ID)))
        .join(ACTOR_DEFINITION).on(ACTOR_DEFINITION.ID.eq(ACTOR.ACTOR_DEFINITION_ID))
        .where(CONNECTION.ID.eq(connectionId))
        .and(releaseStageAlphaOrBeta))
        .fetchOneInto(Integer.class);

    return countResult > 0;
  }

  /**
   * Get connector builder project.
   *
   * @param builderProjectId project id
   * @param fetchManifestDraft manifest draft
   * @return builder project
   * @throws IOException exception while interacting with db
   * @throws ConfigNotFoundException if build project is not found
   */
  public ConnectorBuilderProject getConnectorBuilderProject(final UUID builderProjectId, final boolean fetchManifestDraft)
      throws IOException, ConfigNotFoundException {
    final Optional<ConnectorBuilderProject> projectOptional = database.query(ctx -> {
      final List columnsToFetch =
          new ArrayList(BASE_CONNECTOR_BUILDER_PROJECT_COLUMNS);
      if (fetchManifestDraft) {
        columnsToFetch.add(CONNECTOR_BUILDER_PROJECT.MANIFEST_DRAFT);
      }
      return ctx.select(columnsToFetch)
          .from(CONNECTOR_BUILDER_PROJECT)
          .where(CONNECTOR_BUILDER_PROJECT.ID.eq(builderProjectId).andNot(CONNECTOR_BUILDER_PROJECT.TOMBSTONE))
          .fetch()
          .map(fetchManifestDraft ? DbConverter::buildConnectorBuilderProject : DbConverter::buildConnectorBuilderProjectWithoutManifestDraft)
          .stream()
          .findFirst();
    });
    return projectOptional.orElseThrow(() -> new ConfigNotFoundException(ConfigSchema.CONNECTOR_BUILDER_PROJECT, builderProjectId));
  }

<<<<<<< HEAD
  public Stream<ConnectorBuilderProject> getConnectorBuilderProjectsByWorkspace(@Nonnull final UUID workspaceId) throws IOException {
=======
  /**
   * Get connector builder project from a workspace id.
   *
   * @param workspaceId workspace id
   * @return builder project
   * @throws IOException exception while interacting with db
   */
  public Stream<ConnectorBuilderProject> getConnectorBuilderProjectsByWorkspace(final UUID workspaceId) throws IOException {
>>>>>>> 68e45f19
    final Condition matchByWorkspace = CONNECTOR_BUILDER_PROJECT.WORKSPACE_ID.eq(workspaceId);

    return database
        .query(ctx -> ctx
            .select(BASE_CONNECTOR_BUILDER_PROJECT_COLUMNS)
            .from(CONNECTOR_BUILDER_PROJECT)
            .where(matchByWorkspace.andNot(CONNECTOR_BUILDER_PROJECT.TOMBSTONE))
            .orderBy(CONNECTOR_BUILDER_PROJECT.NAME.asc())
            .fetch())
        .map(DbConverter::buildConnectorBuilderProjectWithoutManifestDraft)
        .stream();
  }

  /**
   * Delete builder project.
   *
   * @param builderProjectId builder project to delete
   * @return true if successful
   * @throws IOException exception while interacting with db
   */
  public boolean deleteBuilderProject(final UUID builderProjectId) throws IOException {
    return database.transaction(ctx -> ctx.update(CONNECTOR_BUILDER_PROJECT).set(CONNECTOR_BUILDER_PROJECT.TOMBSTONE, true)
        .where(CONNECTOR_BUILDER_PROJECT.ID.eq(builderProjectId)).execute()) > 0;
  }

  /**
   * Write a builder project to the db.
   *
   * @param builderProject builder project to write
   * @throws IOException exception while interacting with db
   */
  public void writeBuilderProject(final ConnectorBuilderProject builderProject) throws IOException {
    database.transaction(ctx -> {
      final OffsetDateTime timestamp = OffsetDateTime.now();
      final Condition matchId = CONNECTOR_BUILDER_PROJECT.ID.eq(builderProject.getBuilderProjectId());
      final boolean isExistingConfig = ctx.fetchExists(select()
          .from(CONNECTOR_BUILDER_PROJECT)
          .where(matchId));

      if (isExistingConfig) {
        ctx.update(CONNECTOR_BUILDER_PROJECT)
            .set(CONNECTOR_BUILDER_PROJECT.ID, builderProject.getBuilderProjectId())
            .set(CONNECTOR_BUILDER_PROJECT.WORKSPACE_ID, builderProject.getWorkspaceId())
            .set(CONNECTOR_BUILDER_PROJECT.NAME, builderProject.getName())
            .set(CONNECTOR_BUILDER_PROJECT.ACTOR_DEFINITION_ID, builderProject.getActorDefinitionId())
            .set(CONNECTOR_BUILDER_PROJECT.MANIFEST_DRAFT,
                builderProject.getManifestDraft() == null ? null : JSONB.valueOf(Jsons.serialize(builderProject.getManifestDraft())))
            .set(WORKSPACE.UPDATED_AT, timestamp)
            .set(CONNECTOR_BUILDER_PROJECT.TOMBSTONE, builderProject.getTombstone() != null && builderProject.getTombstone())
            .where(matchId)
            .execute();
      } else {
        ctx.insertInto(CONNECTOR_BUILDER_PROJECT)
            .set(CONNECTOR_BUILDER_PROJECT.ID, builderProject.getBuilderProjectId())
            .set(CONNECTOR_BUILDER_PROJECT.WORKSPACE_ID, builderProject.getWorkspaceId())
            .set(CONNECTOR_BUILDER_PROJECT.NAME, builderProject.getName())
            .set(CONNECTOR_BUILDER_PROJECT.ACTOR_DEFINITION_ID, builderProject.getActorDefinitionId())
            .set(CONNECTOR_BUILDER_PROJECT.MANIFEST_DRAFT,
                builderProject.getManifestDraft() == null ? null : JSONB.valueOf(Jsons.serialize(builderProject.getManifestDraft())))
            .set(CONNECTOR_BUILDER_PROJECT.CREATED_AT, timestamp)
            .set(CONNECTOR_BUILDER_PROJECT.UPDATED_AT, timestamp)
            .set(CONNECTOR_BUILDER_PROJECT.TOMBSTONE, builderProject.getTombstone() != null && builderProject.getTombstone())
            .execute();
      }
      return null;
    });
  }

  /**
   * Deletes all records with given id. If it deletes anything, returns true. Otherwise, false.
   *
   * @param table - table from which to delete the record
   * @param id - id of the record to delete
   * @return true if anything was deleted, otherwise false.
   * @throws IOException - you never know when you io
   */
  @SuppressWarnings("SameParameterValue")
  private boolean deleteById(final Table<?> table, final UUID id) throws IOException {
    return database.transaction(ctx -> ctx.deleteFrom(table)).where(field(DSL.name(PRIMARY_KEY)).eq(id)).execute() > 0;
  }

}<|MERGE_RESOLUTION|>--- conflicted
+++ resolved
@@ -2158,9 +2158,6 @@
     return projectOptional.orElseThrow(() -> new ConfigNotFoundException(ConfigSchema.CONNECTOR_BUILDER_PROJECT, builderProjectId));
   }
 
-<<<<<<< HEAD
-  public Stream<ConnectorBuilderProject> getConnectorBuilderProjectsByWorkspace(@Nonnull final UUID workspaceId) throws IOException {
-=======
   /**
    * Get connector builder project from a workspace id.
    *
@@ -2168,8 +2165,7 @@
    * @return builder project
    * @throws IOException exception while interacting with db
    */
-  public Stream<ConnectorBuilderProject> getConnectorBuilderProjectsByWorkspace(final UUID workspaceId) throws IOException {
->>>>>>> 68e45f19
+  public Stream<ConnectorBuilderProject> getConnectorBuilderProjectsByWorkspace(@Nonnull final UUID workspaceId) throws IOException {
     final Condition matchByWorkspace = CONNECTOR_BUILDER_PROJECT.WORKSPACE_ID.eq(workspaceId);
 
     return database
