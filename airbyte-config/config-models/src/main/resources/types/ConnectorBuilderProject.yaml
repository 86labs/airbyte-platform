---
"$schema": http://json-schema.org/draft-07/schema#
"$id": https://github.com/airbytehq/airbyte/blob/master/airbyte-config/models/src/main/resources/types/ConnectorBuilderProject.yaml
title: ConnectorBuilderProject
description: low-code cd project editable in the connector builder UI
type: object
required:
  - name
  - builderProjectId
  - workspaceId
additionalProperties: false
properties:
  name:
    type: string
  builderProjectId:
    type: string
    format: uuid
  workspaceId:
    type: string
    format: uuid
  actorDefinitionId:
    type: string
    format: uuid
<<<<<<< HEAD
  hasDraft:
=======
  tombstone:
>>>>>>> 242a3195
    type: boolean
  manifestDraft:
    description: Integration specific blob. Must be a valid JSON string.
    type: object
    existingJavaType: com.fasterxml.jackson.databind.JsonNode<|MERGE_RESOLUTION|>--- conflicted
+++ resolved
@@ -21,11 +21,9 @@
   actorDefinitionId:
     type: string
     format: uuid
-<<<<<<< HEAD
   hasDraft:
-=======
+    type: boolean
   tombstone:
->>>>>>> 242a3195
     type: boolean
   manifestDraft:
     description: Integration specific blob. Must be a valid JSON string.
