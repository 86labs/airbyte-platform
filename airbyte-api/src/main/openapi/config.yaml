--- conflicted
+++ resolved
@@ -2669,11 +2669,7 @@
         - builderProject
       properties:
         builderProject:
-<<<<<<< HEAD
-          $ref: "#/components/schemas/ConnectorBuilderProjectDetails"
-=======
           $ref: "#/components/schemas/ConnectorBuilderProjectDetailsRead"
->>>>>>> bfebf2f7
         declarativeManifest:
           $ref: "#/components/schemas/DeclarativeManifest"
     ConnectorBuilderProjectReadList:
@@ -2684,11 +2680,7 @@
         projects:
           type: array
           items:
-<<<<<<< HEAD
-            $ref: "#/components/schemas/ConnectorBuilderProjectDetails"
-=======
             $ref: "#/components/schemas/ConnectorBuilderProjectDetailsRead"
->>>>>>> bfebf2f7
     # SourceDefinition
     SourceDefinitionId:
       type: string
