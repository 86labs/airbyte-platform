--- conflicted
+++ resolved
@@ -2594,20 +2594,12 @@
       type: string
       format: uuid
     DeclarativeManifest:
-<<<<<<< HEAD
-      type: object
-      properties:
-        manifest:
-          type: object
-          additionalProperties: true
-=======
       description: Low code CDK manifest JSON object
     DeclarativeManifestRead:
       type: object
       properties:
         manifest:
           $ref: "#/components/schemas/DeclarativeManifest"
->>>>>>> c7ef9eab
         isDraft:
           type: boolean
     ConnectorBuilderProjectDetails:
@@ -2618,12 +2610,7 @@
         name:
           type: string
         draftManifest:
-<<<<<<< HEAD
-          type: object
-          additionalProperties: true
-=======
           $ref: "#/components/schemas/DeclarativeManifest"
->>>>>>> c7ef9eab
     ConnectorBuilderProjectDetailsRead:
       type: object
       required:
@@ -2678,11 +2665,7 @@
         builderProject:
           $ref: "#/components/schemas/ConnectorBuilderProjectDetailsRead"
         declarativeManifest:
-<<<<<<< HEAD
-          $ref: "#/components/schemas/DeclarativeManifest"
-=======
           $ref: "#/components/schemas/DeclarativeManifestRead"
->>>>>>> c7ef9eab
     ConnectorBuilderProjectReadList:
       type: object
       required:
