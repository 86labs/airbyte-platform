flags:
  - name: performance.backgroundJsonSchemaValidation
    enabled: false
  - name: heartbeat.failSync
    enabled: false
<<<<<<< HEAD
=======
  - name: normalization.strictComparisonNormalizationEnabled
    enabled: false
>>>>>>> 876139de
  - name: platform.commitStatesAsap
    enabled: false<|MERGE_RESOLUTION|>--- conflicted
+++ resolved
@@ -3,10 +3,7 @@
     enabled: false
   - name: heartbeat.failSync
     enabled: false
-<<<<<<< HEAD
-=======
   - name: normalization.strictComparisonNormalizationEnabled
     enabled: false
->>>>>>> 876139de
   - name: platform.commitStatesAsap
     enabled: false